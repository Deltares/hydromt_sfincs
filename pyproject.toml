[build-system]
requires = ["flit_core >=3.4.0,<4"]
build-backend = "flit_core.buildapi"

[project]
name = "hydromt_sfincs"
authors = [
    {name = "Roel de Goede", email = "roel.degoede@deltares.nl"},
    {name = "Maarten van Ormondt", email = "Maarten.vanOrmondt@deltares-usa.us"},
    {name = "Dirk Eilander", email = "dirk.eilander@deltares.nl"},
    {name = "Tim Leijnse", email = "tim.leijnse@deltares.nl"},
]
dependencies = [
    "affine",
    "datashader",
    "geopandas>=0.8",
    "hydromt>=0.9.1, <0.10",
    "numba",
    "numpy",
    "pandas",
    "pillow",
    "pyflwdir>=0.5.5",
    "pyproj",
    "rasterio",
    "scipy",
    "shapely",
    "xarray",
    "xugrid",
<<<<<<< HEAD
    "datashader",
=======
>>>>>>> cff84db8
]
requires-python = ">=3.9" # fix tests to support older versions
readme = "README.rst"
classifiers = [
    # https://pypi.python.org/pypi?%3Aaction=list_classifiers
    "Development Status :: 4 - Beta",
    "Intended Audience :: Developers",
    "Intended Audience :: Science/Research",
    "Topic :: Scientific/Engineering :: Hydrology",
    "License :: OSI Approved :: GNU General Public License v3 (GPLv3)",
    "Programming Language :: Python :: 3",
]
dynamic = ['version', 'description']

[project.optional-dependencies]
test = [
	"black[jupyter]",
	"pytest>=2.7.3",
	"pytest-cov",
    "pre-commit",
]
doc = [
    "nbsphinx",
	"pydata-sphinx-theme",
	"sphinx",
    "sphinx_design",
]
examples = [
    "cartopy",
    "descartes",
    "ffmpeg",
    "jupyterlab",
    "matplotlib",
    "pillow",
]

full = ["hydromt_sfincs[test, doc, examples]"]

[project.urls]
Documentation = "https://deltares.github.io/hydromt_sfincs/"
Source = "https://github.com/Deltares/hydromt_sfincs"

[project.entry-points."hydromt.models"]
sfincs = "hydromt_sfincs.sfincs:SfincsModel"

[tool.black]
line-length = 88
target-version = ['py311']

[tool.flit.sdist]
include = ["hydromt_sfincs"]
exclude = ["docs", "examples", "envs", "tests", "binder", ".github", "sandbox"]

[tool.make_env]
channels = ["conda-forge"]
deps_not_in_conda = [
  "sphinx_design",
  "black[jupyter]",
]

[tool.pytest.ini_options]
filterwarnings = [
    "ignore:distutils Version classes are deprecated:DeprecationWarning",
]<|MERGE_RESOLUTION|>--- conflicted
+++ resolved
@@ -26,10 +26,6 @@
     "shapely",
     "xarray",
     "xugrid",
-<<<<<<< HEAD
-    "datashader",
-=======
->>>>>>> cff84db8
 ]
 requires-python = ">=3.9" # fix tests to support older versions
 readme = "README.rst"
