# -*- coding: utf-8 -*-
from __future__ import annotations
import os
from os.path import join, isfile, abspath, dirname, basename, isabs
import glob
import numpy as np
import logging
import geopandas as gpd
import pandas as pd
from pyproj import CRS
import xarray as xr
from pathlib import Path
from typing import Dict, Tuple, List, Union, Any
from shapely.geometry import box

import hydromt
from hydromt.models.model_grid import GridModel
from hydromt.models.model_mesh import MeshMixin
from hydromt.vector import GeoDataset, GeoDataArray
from hydromt.raster import RasterDataset, RasterDataArray
from hydromt.gis_utils import nearest_merge

from . import workflows, utils, plots, DATADIR
from .regulargrid import RegularGrid
from .sfincs_input import SfincsInput

__all__ = ["SfincsModel"]

logger = logging.getLogger(__name__)


class SfincsModel(MeshMixin, GridModel):
    # GLOBAL Static class variables that can be used by all methods within
    # SfincsModel class. Typically list of variables (e.g. _MAPS) or
    # dict with varname - filename pairs (e.g. thin_dams : thd)
    _NAME = "sfincs"
    _GEOMS = {
        "observation_points": "obs",
        "weirs": "weir",
        "thin_dams": "thd",
    }  # parsed to dict of geopandas.GeoDataFrame
    _FORCING_1D = {
        # timeseries (can be multiple), locations tuple
        "waterlevel": (["bzs"], "bnd"),
        "waves": (["bzi"], "bnd"),
        "discharge": (["dis"], "src"),
        "precip": (["precip"], None),
        "wavespectra": (["bhs", "btp", "bwd", "bds"], "bwv"),
        "wavemaker": (["whi", "wti", "wst"], "wvp"),  # TODO check names and test
    }
    _FORCING_NET = {
        # 2D forcing sfincs name, rename tuple
        "waterlevel": ("netbndbzsbzi", {"zs": "bzs", "zi": "bzi"}),
        "discharge": ("netsrcdis", {"discharge": "dis"}),
        "precip": ("netampr", {"Precipitation": "precip"}),
        "press": ("netamp", {"barometric_pressure": "press"}),
        "wind": ("netamuamv", {"eastward_wind": "wind_u", "northward_wind": "wind_v"}),
    }
    _FORCING_SPW = {"spiderweb": "spw"}  # TODO add read and write functions
    _MAPS = ["msk", "dep", "scs", "manning", "qinf"]
    _STATES = ["rst", "ini"]
    _FOLDERS = []
    _CLI_ARGS = {"region": "setup_grid_from_region", "res": "setup_grid_from_region"}
    _CONF = "sfincs.inp"
    _DATADIR = DATADIR
    _ATTRS = {
        "dep": {"standard_name": "elevation", "unit": "m+ref"},
        "msk": {"standard_name": "mask", "unit": "-"},
        "scs": {
            "standard_name": "potential maximum soil moisture retention",
            "unit": "in",
        },
        "qinf": {"standard_name": "infiltration rate", "unit": "mm.hr-1"},
        "manning": {"standard_name": "manning roughness", "unit": "s.m-1/3"},
        "bzs": {"standard_name": "waterlevel", "unit": "m+ref"},
        "bzi": {"standard_name": "wave height", "unit": "m"},
        "dis": {"standard_name": "discharge", "unit": "m3.s-1"},
        "precip": {"standard_name": "precipitation", "unit": "mm.hr-1"},
    }

    def __init__(
        self,
        root: str = None,
        mode: str = "w",
        config_fn: str = "sfincs.inp",
        write_gis: bool = True,
        data_libs: Union[List[str], str] = None,
        logger=logger,
    ):
        """
        The SFINCS model class (SfincsModel) contains methods to read, write, setup and edit
        `SFINCS <https://sfincs.readthedocs.io/en/latest/>`_ models.

        Parameters
        ----------
        root: str, Path, optional
            Path to model folder
        mode: {'w', 'r+', 'r'}
            Open model in write, append or reading mode, by default 'w'
        config_fn: str, Path, optional
            Filename of model config file, by default "sfincs.inp"
        write_gis: bool
            Write model files additionally to geotiff and geojson, by default True
        data_libs: List, str
            List of data catalog yaml files, by default None

        """
        # model folders
        self._write_gis = write_gis
        if write_gis and "gis" not in self._FOLDERS:
            self._FOLDERS.append("gis")

        super().__init__(
            root=root,
            mode=mode,
            config_fn=config_fn,
            data_libs=data_libs,
            logger=logger,
        )

        # placeholder grid classes
        self.grid_type = None
        self.reggrid = None
        self.quadtree = None
        self.subgrid = xr.Dataset()

    @property
    def mask(self) -> xr.DataArray | None:
        """Returns model mask"""
        if self.grid_type == "regular":
            if "msk" in self.grid:
                return self.grid["msk"]
            elif self.reggrid is not None:
                return self.reggrid.empty_mask

    @property
    def region(self) -> gpd.GeoDataFrame:
        """Returns the geometry of the active model cells."""
        # NOTE overwrites property in GridModel
        region = gpd.GeoDataFrame()
        if "region" in self.geoms:
            region = self.geoms["region"]
        elif "msk" in self.grid and np.any(self.grid["msk"] > 0):
            da = xr.where(self.mask > 0, 1, 0).astype(np.int16)
            da.raster.set_nodata(0)
            region = da.raster.vectorize().dissolve()
        elif self.reggrid is not None:
            region = self.reggrid.empty_mask.raster.box
        return region

    @property
    def crs(self) -> CRS | None:
        """Returns the model crs"""
        if self.grid_type == "regular":
            return self.reggrid.crs
        elif self.grid_type == "quadtree":
            return self.quadtree.crs

    def set_crs(self, crs: Any) -> None:
        """Sets the model crs"""
        if self.grid_type == "regular":
            self.reggrid.crs = CRS.from_user_input(crs)
            self.grid.raster.set_crs(self.reggrid.crs)
        elif self.grid_type == "quadtree":
            self.quadtree.crs = CRS.from_user_input(crs)

    def setup_grid(
        self,
        x0: float,
        y0: float,
        dx: float,
        dy: float,
        nmax: int,
        mmax: int,
        rotation: float,
        epsg: int,
    ):
        """Setup a regular or quadtree grid.

        Parameters
        ----------
        x0, y0 : float
            x,y coordinates of the origin of the grid
        dx, dy : float
            grid cell size in x and y direction
        mmax, nmax : int
            number of grid cells in x and y direction
        rotation : float, optional
            rotation of grid [degree angle], by default None
        epsg : int, optional
            epsg-code of the coordinate reference system, by default None
        """
        # TODO gdf_refinement for quadtree

        self.config.update(
            x0=x0,
            y0=y0,
            dx=dx,
            dy=dy,
            nmax=nmax,
            mmax=mmax,
            rotation=rotation,
            epsg=epsg,
        )
        self.update_grid_from_config()

    def setup_grid_from_region(
        self,
        region: dict,
        res: float = 100,
        crs: Union[str, int] = "utm",
        rotated: bool = False,
        hydrography_fn: str = "merit_hydro",  # TODO: change to None
        basin_index_fn: str = "merit_hydro_index",  # TODO: change to None
    ):
        """Setup a regular or quadtree grid from a region.

        Parameters
        ----------
        region : dict
            Dictionary describing region of interest, e.g.:
            * {'bbox': [xmin, ymin, xmax, ymax]}
            * {'geom': 'path/to/polygon_geometry'}

            For a complete overview of all region options,
            see :py:function:~hydromt.workflows.basin_mask.parse_region
        res : float, optional
            grid resolution, by default 100 m
        crs : Union[str, int], optional
            coordinate reference system of the grid
            if "utm" (default) the best UTM zone is selected
            else a pyproj crs string or epsg code (int) can be provided
        grid_type : str, optional
            grid type, "regular" (default) or "quadtree"
        rotated : bool, optional
            if True, a minimum rotated rectangular grid is fitted around the region, by default False
        hydrography_fn : str
            Name of data source for hydrography data.
        basin_index_fn : str
            Name of data source with basin (bounding box) geometries associated with
            the 'basins' layer of `hydrography_fn`. Only required if the `region` is
            based on a (sub)(inter)basins without a 'bounds' argument.

        See Also
        --------
        hydromt.workflows.basin_mask.parse_region
        """
        # setup `region` of interest of the model.
        self.setup_region(
            region=region,
            hydrography_fn=hydrography_fn,
            basin_index_fn=basin_index_fn,
        )
        # get pyproj crs of best UTM zone if crs=utm
        pyproj_crs = hydromt.gis_utils.parse_crs(
            crs, self.region.to_crs(4326).total_bounds
        )
        if self.geoms["region"].crs != pyproj_crs:
            self.geoms["region"] = self.geoms["region"].to_crs(pyproj_crs)

        # create grid from region
        # NOTE keyword rotated is added to still have the possibility to create unrotated grids if needed (e.g. for FEWS?)
        if rotated:
            geom = self.geoms["region"].unary_union
            x0, y0, mmax, nmax, rot = utils.rotated_grid(geom, res)
        else:
            x0, y0, x1, y1 = self.geoms["region"].total_bounds
            mmax = int(np.ceil((x1 - x0) / res))
            nmax = int(np.ceil((y1 - y0) / res))
            rot = 0
        self.setup_grid(
            x0=x0,
            y0=y0,
            dx=res,
            dy=res,
            nmax=nmax,
            mmax=mmax,
            rotation=rot,
            epsg=pyproj_crs.to_epsg(),
        )

    def setup_dep(
        self,
        datasets_dep: List[dict],
        buffer_cells: int = 0,  # not in list
        interp_method: str = "linear",  # used for buffer cells only
    ):
        """Interpolate topobathy (dep) data to the model grid.

        Adds model grid layers:

        * **dep**: combined elevation/bathymetry [m+ref]

        Parameters
        ----------
        datasets_dep : List[dict]
            List of dictionaries with topobathy data, each containing a dataset name or Path (elevtn) and optional merge arguments e.g.:
            [{'elevtn': merit_hydro, 'zmin': 0.01}, {'elevtn': gebco, 'offset': 0, 'merge_method': 'first', reproj_method: 'bilinear'}]
            For a complete overview of all merge options, see :py:function:~hydromt.workflows.merge_multi_dataarrays
        buffer_cells : int, optional
            Number of cells between datasets to ensure smooth transition of bed levels, by default 0
        interp_method : str, optional
            Interpolation method used to fill the buffer cells , by default "linear"
        """

        # retrieve model resolution to determine zoom level for xyz-datasets
        # TODO fix for quadtree
        if not self.mask.raster.crs.is_geographic:
            res = np.abs(self.mask.raster.res[0])
        else:
            res = np.abs(self.mask.raster.res[0]) * 111111.0

        datasets_dep = self._parse_datasets_dep(datasets_dep, res=res)

        if self.grid_type == "regular":
            da_dep = workflows.merge_multi_dataarrays(
                da_list=datasets_dep,
                da_like=self.mask,
                buffer_cells=buffer_cells,
                interp_method=interp_method,
                logger=logger,
            )

            # check if no nan data is present in the bed levels
            if not np.isnan(da_dep).any():
                self.logger.warning(
                    f"Interpolate data at {int(np.sum(np.isnan(da_dep.values)))} cells"
                )
                da_dep = da_dep.raster.interpolate_na(method="rio_idw")

            self.set_grid(da_dep, name="dep")
            # FIXME this shouldn't be necessary, since da_dep should already have the crs
            if self.crs is not None and self.grid.raster.crs is None:
                self.grid.set_crs(self.crs)

            if "depfile" not in self.config:
                self.config.update({"depfile": "sfincs.dep"})
        elif self.grid_type == "quadtree":
            raise NotImplementedError(
                "Create dep not yet implemented for quadtree grids."
            )

    def setup_mask_active(
        self,
        mask: Union[str, Path, gpd.GeoDataFrame] = None,
        include_mask: Union[str, Path, gpd.GeoDataFrame] = None,
        exclude_mask: Union[str, Path, gpd.GeoDataFrame] = None,
        mask_buffer: int = 0,
        zmin: float = None,
        zmax: float = None,
        fill_area: float = 10.0,
        drop_area: float = 0.0,
        connectivity: int = 8,
        all_touched: bool = True,
        reset_mask: bool = False,
    ):
        """Setup active model cells.

        The SFINCS model mask defines inactive (msk=0), active (msk=1), and waterlevel boundary (msk=2)
        and outflow boundary (msk=3) cells. This method sets the active and inactive cells.

        Active model cells are based on a region and cells with valid elevation (i.e. not nodata),
        optionally bounded by areas inside the include geomtries, outside the exclude geomtries,
        larger or equal than a minimum elevation threshhold and smaller or equal than a
        maximum elevation threshhold.
        All conditions are combined using a logical AND operation.

        Sets model layers:

        * **msk** map: model mask [-]

        Parameters
        ----------
        mask: str, Path, gpd.GeoDataFrame, optional
            Path or data source name of polygons to initiliaze active mask with; proceding arguments can be used to include/exclude cells
            If not given, existing mask (if present) used, else mask is initialized empty.
        include_mask, exclude_mask: str, Path, gpd.GeoDataFrame, optional
            Path or data source name of polygons to include/exclude from the active model domain.
            Note that include (second last) and exclude (last) areas are processed after other critera,
            i.e. `zmin`, `zmax` and `drop_area`, and thus overrule these criteria for active model cells.
        mask_buffer: float, optional
            If larger than zero, extend the `include_mask` geometry with a buffer [m],
            by default 0.
        zmin, zmax : float, optional
            Minimum and maximum elevation thresholds for active model cells.
        fill_area : float, optional
            Maximum area [km2] of contiguous cells below `zmin` or above `zmax` but surrounded
            by cells within the valid elevation range to be kept as active cells, by default 10 km2.
        drop_area : float, optional
            Maximum area [km2] of contiguous cells to be set as inactive cells, by default 0 km2.
        connectivity, {4, 8}:
            The connectivity used to define contiguous cells, if 4 only horizontal and vertical
            connections are used, if 8 (default) also diagonal connections.
        all_touched: bool, optional
            if True (default) include (or exclude) a cell in the mask if it touches any of the
            include (or exclude) geometries. If False, include a cell only if its center is
            within one of the shapes, or if it is selected by Bresenham's line algorithm.
        reset_mask: bool, optional
            If True, reset existing mask layer. If False (default) updating existing mask.
        """
        # read geometries
        gdf_mask, gdf_include, gdf_exclude = None, None, None
        bbox = self.region.to_crs(4326).total_bounds
        if mask is not None:
            if not isinstance(mask, gpd.GeoDataFrame) and str(mask).endswith(".pol"):
                # NOTE polygons should be in same CRS as model
                gdf_mask = utils.polygon2gdf(
                    feats=utils.read_geoms(fn=mask), crs=self.region.crs
                )
            else:
                gdf_mask = self.data_catalog.get_geodataframe(mask, bbox=bbox)
            if mask_buffer > 0:  # NOTE assumes model in projected CRS!
                gdf_mask["geometry"] = gdf_mask.to_crs(self.crs).buffer(mask_buffer)
        if include_mask is not None:
            if not isinstance(include_mask, gpd.GeoDataFrame) and str(
                include_mask
            ).endswith(".pol"):
                # NOTE polygons should be in same CRS as model
                gdf_include = utils.polygon2gdf(
                    feats=utils.read_geoms(fn=include_mask), crs=self.region.crs
                )
            else:
                gdf_include = self.data_catalog.get_geodataframe(
                    include_mask, bbox=bbox
                )
        if exclude_mask is not None:
            if not isinstance(exclude_mask, gpd.GeoDataFrame) and str(
                exclude_mask
            ).endswith(".pol"):
                gdf_exclude = utils.polygon2gdf(
                    feats=utils.read_geoms(fn=exclude_mask), crs=self.region.crs
                )
            else:
                gdf_exclude = self.data_catalog.get_geodataframe(
                    exclude_mask, bbox=bbox
                )

        # get mask
        if self.grid_type == "regular":
            da_mask = self.reggrid.create_mask_active(
                da_mask=self.grid["msk"] if "msk" in self.grid else None,
                da_dep=self.grid["dep"] if "dep" in self.grid else None,
                gdf_mask=gdf_mask,
                gdf_include=gdf_include,
                gdf_exclude=gdf_exclude,
                zmin=zmin,
                zmax=zmax,
                fill_area=fill_area,
                drop_area=drop_area,
                connectivity=connectivity,
                all_touched=all_touched,
                reset_mask=reset_mask,
                # logger=self.logger,
            )
            self.set_grid(da_mask, name="msk")
            # update config
            if "mskfile" not in self.config:
                self.config.update({"mskfile": "sfincs.msk"})
            if "indexfile" not in self.config:
                self.config.update({"indexfile": "sfincs.ind"})
            # update region
            self.logger.info("Derive region geometry based on active cells.")
            region = da_mask.where(da_mask <= 1, 1).raster.vectorize()
            self.set_geoms(region, "region")

    def setup_mask_bounds(
        self,
        btype: str = "waterlevel",
        include_mask: Union[str, Path, gpd.GeoDataFrame] = None,
        exclude_mask: Union[str, Path, gpd.GeoDataFrame] = None,
        zmin: float = None,
        zmax: float = None,
        connectivity: int = 8,
        all_touched: bool = False,
        reset_bounds: bool = False,
    ):
        """Set boundary cells in the model mask.

        The SFINCS model mask defines inactive (msk=0), active (msk=1), and waterlevel boundary (msk=2)
        and outflow boundary (msk=3) cells. Active cells set using the `setup_mask` method,
        while this method sets both types of boundary cells, see `btype` argument.

        Boundary cells at the edge of the active model domain,
        optionally bounded by areas inside the include geomtries, outside the exclude geomtries,
        larger or equal than a minimum elevation threshhold and smaller or equal than a
        maximum elevation threshhold.
        All conditions are combined using a logical AND operation.

        Updates model layers:

        * **msk** map: model mask [-]

        Parameters
        ----------
        btype: {'waterlevel', 'outflow'}
            Boundary type
        include_mask, exclude_mask: str, Path, gpd.GeoDataFrame, optional
            Path or data source name for geometries with areas to include/exclude from the model boundary.
        zmin, zmax : float, optional
            Minimum and maximum elevation thresholds for boundary cells.
            Note that when include and exclude areas are used, the elevation range is only applied
            on cells within the include area and outside the exclude area.
        reset_bounds: bool, optional
            If True, reset existing boundary cells of the selected boundary
            type (`btype`) before setting new boundary cells, by default False.
        all_touched: bool, optional
            if True (default) include (or exclude) a cell in the mask if it touches any of the
            include (or exclude) geometries. If False, include a cell only if its center is
            within one of the shapes, or if it is selected by Bresenham's line algorithm.
        connectivity, {4, 8}:
            The connectivity used to detect the model edge, if 4 only horizontal and vertical
            connections are used, if 8 (default) also diagonal connections.
        """

        # get include / exclude geometries
        gdf_include, gdf_exclude = None, None
        bbox = self.region.to_crs(4326).total_bounds
        if include_mask is not None:
            if not isinstance(include_mask, gpd.GeoDataFrame) and str(
                include_mask
            ).endswith(".pol"):
                # NOTE polygons should be in same CRS as model
                gdf_include = utils.polygon2gdf(
                    feats=utils.read_geoms(fn=include_mask), crs=self.region.crs
                )
            else:
                gdf_include = self.data_catalog.get_geodataframe(
                    include_mask, bbox=bbox
                )
        if exclude_mask is not None:
            if not isinstance(exclude_mask, gpd.GeoDataFrame) and str(
                exclude_mask
            ).endswith(".pol"):
                gdf_exclude = utils.polygon2gdf(
                    feats=utils.read_geoms(fn=exclude_mask), crs=self.region.crs
                )
            else:
                gdf_exclude = self.data_catalog.get_geodataframe(
                    exclude_mask, bbox=bbox
                )

        # mask values
        if self.grid_type == "regular":
            da_mask = self.reggrid.create_mask_bounds(
                da_mask=self.grid["msk"],
                btype=btype,
                gdf_include=gdf_include,
                gdf_exclude=gdf_exclude,
                da_dep=self.grid["dep"] if "dep" in self.grid else None,
                zmin=zmin,
                zmax=zmax,
                connectivity=connectivity,
                all_touched=all_touched,
                reset_bounds=reset_bounds,
            )
            self.set_grid(da_mask, name="msk")

    def setup_subgrid(
        self,
        datasets_dep: List[dict],
        datasets_rgh: List[dict] = [],
        buffer_cells: int = 0,
        nbins: int = 10,
        nr_subgrid_pixels: int = 20,
        nrmax: int = 2000,  # blocksize
        max_gradient: float = 5.0,
        z_minimum: float = -99999.0,
        manning_land: float = 0.04,
        manning_sea: float = 0.02,
        rgh_lev_land: float = 0.0,
        make_dep_tiles: bool = False,
        make_manning_tiles: bool = False,
    ):
        """Setup method for subgrid tables based on a list of
        elevation and Manning's roughness datasets.

        These datasets are used to derive relations between the water level
        and the volume in a cell to do the continuity update,
        and a representative water depth used to calculate momentum fluxes.

        This allows that one can compute on a coarser computational grid,
        while still accounting for the local topography and roughness.

        Parameters
        ----------
        datasets_dep : List[dict]
            List of dictionaries with topobathy data.
            Each should minimally contain a data catalog source name, data file path, or xarray raster object ('elevtn')
            Optional merge arguments include 'zmin', 'zmax', 'mask', 'offset', 'reproj_method', and 'merge_method'.
            e.g.: [{'elevtn': merit_hydro, 'zmin': 0.01}, {'elevtn': gebco, 'offset': 0, 'merge_method': 'first', reproj_method: 'bilinear'}]
            For a complete overview of all merge options, see :py:function:~hydromt.workflows.merge_multi_dataarrays
        datasets_rgh : List[dict], optional
            List of dictionaries with Manning's n datasets. Each dictionary should at least contain one of the following:
<<<<<<< HEAD
            * (1) `manning`: filename (or Path) of gridded data with manning values
            * (2) `lulc` (and reclass_table) :a combination of a filename of gridded landuse/landcover and a mapping table.
=======
            * (1) manning: filename (or Path) of gridded data with manning values
            * (2) lulc (and reclass_table) :a combination of a filename of gridded landuse/landcover and a mapping table.
>>>>>>> 663464d2
            In additon, optional merge arguments can be provided e.g.: merge_method, gdf_valid_fn
        buffer_cells : int, optional
            Number of cells between datasets to ensure smooth transition of bed levels, by default 0
        nbins : int, optional
            Number of bins in the subgrid tables, by default 10
        nr_subgrid_pixels : int, optional
            Number of subgrid pixels per computational cell, by default 20
        nrmax : int, optional
            Maximum number of cells per subgrid-block, by default 2000
            These blocks are used to prevent memory issues while working with large datasets
        max_gradient : float, optional
            Maximum gradient in the subgrid tables, by default 5.0
        z_minimum : float, optional
            Minimum depth in the subgrid tables, by default -99999.0
        manning_land, manning_sea : float, optional
            Constant manning roughness values for land and sea, by default 0.04 and 0.02 s.m-1/3
            Note that these values are only used when no Manning's n datasets are provided, or to fill the nodata values
        rgh_lev_land : float, optional
            Elevation level to distinguish land and sea roughness (when using manning_land and manning_sea), by default 0.0
        make_dep_tiles : bool, optional
            Create geotiff of the merged topobathy on the subgrid resolution, by default False
        make_rgh_tiles : bool, optional
            Create geotiff of the merged roughness on the subgrid resolution, by default False
        """

        # retrieve model resolution
        # TODO fix for quadtree
        if not self.mask.raster.crs.is_geographic:
            res = np.abs(self.mask.raster.res[0]) / nr_subgrid_pixels
        else:
            res = np.abs(self.mask.raster.res[0]) * 111111.0 / nr_subgrid_pixels

        datasets_dep = self._parse_datasets_dep(datasets_dep, res=res)

        if len(datasets_rgh) > 0:
            # NOTE conversion from landuse/landcover to manning happens here
            datasets_rgh = self._parse_datasets_rgh(datasets_rgh)

        # folder where high-resolution topobathy and manning geotiffs are stored
        if make_dep_tiles or make_manning_tiles:
            highres_dir = os.path.join(self.root, "tiles", "subgrid")
            if not os.path.isdir(highres_dir):
                os.makedirs(highres_dir)
        else:
            highres_dir = None

        if self.grid_type == "regular":
            self.reggrid.subgrid.build(
                da_mask=self.mask,
                datasets_dep=datasets_dep,
                datasets_rgh=datasets_rgh,
                buffer_cells=buffer_cells,
                nbins=nbins,
                nr_subgrid_pixels=nr_subgrid_pixels,
                nrmax=nrmax,
                max_gradient=max_gradient,
                z_minimum=z_minimum,
                manning_land=manning_land,
                manning_sea=manning_sea,
                rgh_lev_land=rgh_lev_land,
                make_dep_tiles=make_dep_tiles,
                make_manning_tiles=make_manning_tiles,
                highres_dir=highres_dir,
            )
            self.subgrid = self.reggrid.subgrid.to_xarray(
                dims=self.mask.raster.dims, coords=self.mask.raster.coords
            )
        elif self.grid_type == "quadtree":
            pass

        if "sbgfile" not in self.config:  # only add sbgfile if not already present
            self.config.update({"sbgfile": "sfincs.sbg"})
        # subgrid is used so no depfile or manningfile needed
        if "depfile" in self.config:
            self.config.pop("depfile")  # remove depfile from config
        if "manningfile" in self.config:
            self.config.pop("manningfile")  # remove manningfile from config

    def setup_river_inflow(
        self,
        rivers: Union[str, Path, gpd.GeoDataFrame] = None,
        hydrography: Union[str, Path, xr.Dataset] = None,
        river_upa: float = 10.0,
        river_len: float = 1e3,
        river_width: float = 500,
        merge: bool = False,
        first_index: int = 1,
        keep_rivers_geom=False,
    ):
        """Setup discharge (src) points where a river enters the model domain.

        If `rivers` is not provided, river centerlines are extracted from the
        `hydrography` dataset based on the `river_upa` threshold.

        Waterlevel or outflow boundary cells intersecting with the river
        are removed from the model mask.

        Note: this method assumes the rivers are directed from up- to downstream.

        Adds model layers:

        * **dis** forcing: discharge forcing
        * **mask** map: SFINCS mask layer (only if `river_width` > 0)
        * **rivers_inflow** geoms: river centerline (if `keep_rivers_geom`; not used by SFINCS)

        Parameters
        ----------
        rivers : str, Path, gpd.GeoDataFrame, optional
            Path, data source name, or geopandas object for river centerline data.
            If present, the 'uparea' and 'rivlen' attributes are used.
        hydrography: str, Path, xr.Dataset optional
            Path, data source name, or a xarray raster object for hydrography data.

            * Required layers: ['uparea', 'flwdir'].
        river_upa : float, optional
            Minimum upstream area threshold for rivers [km2], by default 10.0
        river_len: float, optional
            Mimimum river length within the model domain threshhold [m], by default 1 km.
        river_width: float, optional
            Estimated constant width [m] of the inflowing river. Boundary cells within
            half the width are forced to be closed (mask = 1) to avoid instabilities with
            nearby open or waterlevel boundary cells, by default 500 m.
        merge: bool, optional
            If True, merge rivers source points with existing points, by default False.
        first_index: int, optional
            First index for the river source points, by default 1.
        keep_rivers_geom: bool, optional
            If True, keep a geometry of the rivers "rivers_inflow" in geoms. By default False.
        buffer: int, optional
            Buffer [no. of cells] around model domain, by default 10.
        """
        da_flwdir, da_uparea, gdf_riv = None, None, None
        if hydrography is not None:
            ds = self.data_catalog.get_rasterdataset(
                hydrography,
                geom=self.region,
                variables=["uparea", "flwdir"],
                buffer=5,
            )
            da_flwdir = ds["flwdir"]
            da_uparea = ds["uparea"]
        elif rivers == "rivers_outflow" and rivers in self.geoms:
            # reuse rivers from setup_river_in/outflow
            gdf_riv = self.geoms[rivers]
        elif rivers is not None:
            gdf_riv = self.data_catalog.get_geodataframe(
                rivers, geom=self.region
            ).to_crs(self.crs)
        else:
            raise ValueError("Either hydrography or rivers must be provided.")

        gdf_src, gdf_riv = workflows.river_boundary_points(
            region=self.region,
            res=self.reggrid.dx,
            gdf_riv=gdf_riv,
            da_flwdir=da_flwdir,
            da_uparea=da_uparea,
            river_len=river_len,
            river_upa=river_upa,
            inflow=True,
        )
        n = len(gdf_src.index)
        self.logger.info(f"Found {n} river inflow points.")
        if n == 0:
            return

        # set forcing src pnts
        gdf_src.index = gdf_src.index + first_index
        self.set_forcing_1d(gdf_locs=gdf_src.copy(), name="dis", merge=merge)

        # set river
        if keep_rivers_geom:
            self.set_geoms(gdf_riv, name="rivers_inflow")

        # update mask if river_width > 0
        if "rivwth" in gdf_src.columns:
            river_width = gdf_src["rivwth"].fillna(river_width)
        if np.any(river_width > 0) and np.any(self.mask > 1):
            # apply buffer
            gdf_src["geometry"] = gdf_src.buffer(river_width / 2)
            # find intersect of buffer and model grid
            tmp_msk = self.reggrid.create_mask_bounds(
                xr.where(self.mask > 0, 1, 0).astype(np.uint8), gdf_include=gdf_src
            )
            reset_msk = np.logical_and(tmp_msk > 1, self.mask > 1)
            # update model mask
            n = int(np.sum(reset_msk))
            if n > 0:
                da_mask = self.mask.where(~reset_msk, np.uint8(1))
                self.set_grid(da_mask, "msk")
                self.logger.info(f"Boundary cells (n={n}) updated around src points.")

    def setup_river_outflow(
        self,
        rivers: Union[str, Path, gpd.GeoDataFrame] = None,
        hydrography: Union[str, Path, xr.Dataset] = None,
        river_upa: float = 10.0,
        river_len: float = 1e3,
        river_width: float = 500,
        keep_rivers_geom: bool = False,
        reset_bounds: bool = False,
        btype: str = "outflow",
    ):
        """Setup open boundary cells (mask=3) where a river flows
        out of the model domain.

        If `rivers` is not provided, river centerlines are extracted from the
        `hydrography` dataset based on the `river_upa` threshold.

        River outflows that intersect with discharge source point or waterlevel
        boundary cells are omitted.

        Note: this method assumes the rivers are directed from up- to downstream.

        Adds / edits model layers:

        * **msk** map: edited by adding outflow points (msk=3)
        * **rivers_outflow** geoms: river centerline (if `keep_rivers_geom`; not used by SFINCS)

        Parameters
        ----------
        rivers : str, Path, gpd.GeoDataFrame, optional
            Path, data source name, or geopandas object for river centerline data.
            If present, the 'uparea' and 'rivlen' attributes are used.
        hydrography: str, Path, xr.Dataset optional
            Path, data source name, or a xarray raster object for hydrography data.

            * Required layers: ['uparea', 'flwdir'].
        river_upa : float, optional
            Minimum upstream area threshold for rivers [km2], by default 10.0
        river_len: float, optional
            Mimimum river length within the model domain threshhold [m], by default 1000 m.
        river_width: int, optional
            The width [m] of the open boundary cells in the SFINCS msk file.
            By default 500m, i.e.: 250m to each side of the outflow location.
        append_bounds: bool, optional
            If True, write new outflow boundary cells on top of existing. If False (default),
            first reset existing outflow boundary cells to normal active cells.
        keep_rivers_geom: bool, optional
            If True, keep a geometry of the rivers "rivers_outflow" in geoms. By default False.
        reset_bounds: bool, optional
            If True, reset existing outlfow boundary cells before setting new boundary cells,
            by default False.
        btype: {'waterlevel', 'outflow'}
            Boundary type

        See Also
        --------
        setup_mask_bounds
        """
        da_flwdir, da_uparea, gdf_riv = None, None, None
        if hydrography is not None:
            ds = self.data_catalog.get_rasterdataset(
                hydrography,
                geom=self.region,
                variables=["uparea", "flwdir"],
                buffer=5,
            )
            da_flwdir = ds["flwdir"]
            da_uparea = ds["uparea"]
        elif rivers == "rivers_inflow" and rivers in self.geoms:
            # reuse rivers from setup_river_in/outflow
            gdf_riv = self.geoms[rivers]
        elif rivers is not None:
            gdf_riv = self.data_catalog.get_geodataframe(
                rivers, geom=self.region
            ).to_crs(self.crs)
        else:
            raise ValueError("Either hydrography or rivers must be provided.")

        # TODO reproject region and gdf_riv to utm zone if model crs is geographic
        gdf_out, gdf_riv = workflows.river_boundary_points(
            region=self.region,
            res=self.reggrid.dx,
            gdf_riv=gdf_riv,
            da_flwdir=da_flwdir,
            da_uparea=da_uparea,
            river_len=river_len,
            river_upa=river_upa,
            inflow=False,
        )

        if len(gdf_out) > 0:
            if "rivwth" in gdf_out.columns:
                river_width = gdf_out["rivwth"].fillna(river_width)
            gdf_out["geometry"] = gdf_out.buffer(river_width / 2)
            # remove points near waterlevel boundary cells
            if np.any(self.mask == 2) and btype == "outflow":
                gdf_msk2 = utils.get_bounds_vector(self.mask)
                # NOTE: this should be a single geom
                geom = gdf_msk2[gdf_msk2["value"] == 2].unary_union
                gdf_out = gdf_out[~gdf_out.intersects(geom)]
            # remove outflow points near source points
            if "dis" in self.forcing and len(gdf_out) > 0:
                geom = self.forcing["dis"].vector.to_gdf().unary_union
                gdf_out = gdf_out[~gdf_out.intersects(geom)]

        # update mask
        n = len(gdf_out.index)
        self.logger.info(f"Found {n} valid river outflow points.")
        if n > 0:
            self.setup_mask_bounds(
                btype=btype, include_mask=gdf_out, reset_bounds=reset_bounds
            )
        elif reset_bounds:
            self.setup_mask_bounds(btype=btype, reset_bounds=reset_bounds)

<<<<<<< HEAD
        # keep river centerlines
        if keep_rivers_geom and len(gdf_riv) > 0:
            self.set_geoms(gdf_riv, name="rivers_outflow")
=======
        # find intersect of buffer and model grid
        bounds = utils.mask_bounds(da_mask, gdf_mask=gdf_out_buf)
        # update model mask
        if not append_bounds:  # reset existing outflow boundary cells
            da_mask = da_mask.where(da_mask != 3, np.uint8(1))
        bounds = np.logical_and(bounds, da_mask == 1)  # make sure not to overwrite
        n = np.count_nonzero(bounds.values)
        if n > 0:
            da_mask = da_mask.where(~bounds, np.uint8(3))
            self.set_grid(da_mask, "msk")
            self.logger.debug(f"{n:d} outflow (mask=3) boundary cells set.")
        if keep_rivers_geom and gdf_riv is not None:
            gdf_riv = gdf_riv.to_crs(self.crs.to_epsg())
            gdf_riv.index = gdf_riv.index.values + 1  # one based index
            self.set_geoms(gdf_riv, name="rivers_out")
>>>>>>> 663464d2

    def setup_cn_infiltration(self, cn_fn, antecedent_moisture="avg"):
        """Setup model potential maximum soil moisture retention map (scsfile)
        from gridded curve number map.

        Adds model layers:

        * **scs** map: potential maximum soil moisture retention [inch]

        Parameters
        ---------
        cn_fn: str, Path, or RasterDataset
            Name of gridded curve number map.

            * Required layers without antecedent runoff conditions: ['cn']
            * Required layers with antecedent runoff conditions: ['cn_dry', 'cn_avg', 'cn_wet']
        antecedent_moisture: {'dry', 'avg', 'wet'}, optional
            Antecedent runoff conditions.
            None if data has no antecedent runoff conditions.
            By default `avg`
        """
        # get data
        v = "cn"
        if antecedent_moisture:
            v = f"cn_{antecedent_moisture}"
        da_org = self.data_catalog.get_rasterdataset(
            cn_fn, geom=self.region, buffer=10, variables=[v]
        )
        # reproject using median
        da_cn = da_org.raster.reproject_like(self.grid, method="med")
        # CN=100 based on water mask
        if "rivmsk" in self.grid:
            self.logger.info(
                'Updating CN map based on "rivmsk" from setup_river_hydrography method.'
            )
            da_cn = da_cn.where(self.grid["rivmsk"] == 0, 100)
        # convert to potential maximum soil moisture retention S (1000/CN - 10) [inch]
        da_scs = workflows.cn_to_s(da_cn, self.mask > 0).round(3)
        # set grid
        mname = "scs"
        da_scs.attrs.update(**self._ATTRS.get(mname, {}))
        self.set_grid(da_scs, name=mname)
        # update config: remove default infiltration values and set scs map
        self.config.pop("qinf", None)
        self.set_config(f"{mname}file", f"sfincs.{mname}")

    def setup_manning_roughness(
        self,
        datasets_rgh: List[dict] = [],
        manning_land=0.04,
        manning_sea=0.02,
        rgh_lev_land=0,
    ):
        """Setup model manning roughness map (manningfile) from gridded manning data or a combinataion of gridded
        land-use/land-cover map and manning roughness mapping table.

        Adds model layers:

        * **man** map: manning roughness coefficient [s.m-1/3]

        Parameters
        ---------
        datasets_rgh : List[dict], optional
            List of dictionaries with Manning's n datasets. Each dictionary should at least contain one of the following:
            * (1) manning: filename (or Path) of gridded data with manning values
            * (2) lulc (and reclass_table) :a combination of a filename of gridded landuse/landcover and a mapping table.
            In additon, optional merge arguments can be provided e.g.: merge_method, gdf_valid_fn
        manning_land, manning_sea : float, optional
            Constant manning roughness values for land and sea, by default 0.04 and 0.02 s.m-1/3
            Note that these values are only used when no Manning's n datasets are provided, or to fill the nodata values
        rgh_lev_land : float, optional
            Elevation level to distinguish land and sea roughness (when using manning_land and manning_sea), by default 0.0
        """

        if len(datasets_rgh) > 0:
            datasets_rgh = self._parse_datasets_rgh(datasets_rgh)
        else:
            datasets_rgh = []

        fromdep = len(datasets_rgh) == 0
        if self.grid_type == "regular":
            if len(datasets_rgh) > 0:
                da_man = workflows.merge_multi_dataarrays(
                    da_list=datasets_rgh,
                    da_like=self.mask,
                    interp_method="linear",
                    logger=logger,
                )
                fromdep = np.isnan(da_man).where(self.mask > 0, False).any()
            if "dep" in self.grid and fromdep:
                da_man0 = xr.where(
                    self.grid["dep"] >= rgh_lev_land, manning_land, manning_sea
                )
            elif fromdep:
                da_man0 = xr.full_like(self.mask, manning_land, dtype=np.float32)

            if len(datasets_rgh) > 0 and fromdep:
                self.logger.warning("nan values in manning roughness array")
                da_man = da_man.where(~np.isnan(da_man), da_man0)
            elif fromdep:
                da_man = da_man0
            da_man.raster.set_nodata(-9999.0)

            # set grid
            mname = "manning"
            da_man.attrs.update(**self._ATTRS.get(mname, {}))
            self.set_grid(da_man, name=mname)
            # update config: remove default manning values and set maning map
            for v in ["manning_land", "manning_sea", "rgh_lev_land"]:
                self.config.pop(v, None)
            self.set_config(f"{mname}file", f"sfincs.{mname[:3]}")

    def setup_observation_points(
        self,
        locations: Union[str, Path, gpd.GeoDataFrame],
        overwrite: bool = False,
        **kwargs,
    ):
        """Setup model observation point locations.

        Adds model layers:

        * **obs** geom: observation point locations

        Parameters
        ---------
        locations: str, Path, gpd.GeoDataFrame, optional
            Path, data source name, or geopandas object for observation point locations.
        overwrite: bool, optional
            If True, overwrite existing observation points instead of appending the new observation points.
        """
        name = self._GEOMS["observation_points"]

        # FIXME ensure the catalog is loaded before adding any new entries
        self.data_catalog.sources

        gdf_obs = self.data_catalog.get_geodataframe(
            locations, geom=self.region, assert_gtype="Point", **kwargs
        ).to_crs(self.crs)

        if not gdf_obs.geometry.type.isin(["Point"]).all():
            raise ValueError("Observation points must be of type Point.")

        if not overwrite and name in self.geoms:
            gdf0 = self._geoms.pop(name)
            gdf_obs = gpd.GeoDataFrame(pd.concat([gdf_obs, gdf0], ignore_index=True))
            self.logger.info(f"Adding new observation points to existing ones.")
        self.set_geoms(gdf_obs, name)
        self.set_config(f"{name}file", f"sfincs.{name}")

    def setup_structures(
        self,
        structures: Union[str, Path, gpd.GeoDataFrame],
        stype: str,
        dz: float = None,
        overwrite: bool = False,
        **kwargs,
    ):
        """Setup thin dam or weir structures.

        Adds model layer (depending on `stype`):

        * **thd** geom: thin dam
        * **weir** geom: weir / levee

        Parameters
        ----------
        structures : str, Path
            Path, data source name, or geopandas object to structure line geometry file.
            The "name" (for thd and weir), "z" and "par1" (for weir only) variables are optional.
            For weirs: `dz` must be provided if gdf has no "z" column or ZLineString;
            "par1" defaults to 0.6 if gdf has no "par1" column.
        stype : {'thd', 'weir'}
            Structure type.
        overwrite: bool, optional
            If True, overwrite existing 'stype' structures instead of appending the
            new structures.
        dz: float, optional
            If provided, for weir structures the z value is calculated from
            the model elevation (dep) plus dz.
        """

        # read, clip and reproject
        gdf_structures = self.data_catalog.get_geodataframe(
            structures, geom=self.region, **kwargs
        ).to_crs(self.crs)

        cols = {
            "thd": ["name", "geometry"],
            "weir": ["name", "z", "par1", "geometry"],
        }
        assert stype in cols
        gdf = gdf_structures[
            [c for c in cols[stype] if c in gdf_structures.columns]
        ]  # keep relevant cols

        structs = utils.gdf2linestring(gdf)  # check if it parsed correct
        # sample zb values from dep file and set z = zb + dz
        if stype == "weir" and dz is not None:
            elv = self.grid["dep"]
            structs_out = []
            for s in structs:
                pnts = gpd.points_from_xy(x=s["x"], y=s["y"])
                zb = elv.raster.sample(gpd.GeoDataFrame(geometry=pnts, crs=self.crs))
                s["z"] = zb.values + float(dz)
                structs_out.append(s)
            gdf = utils.linestring2gdf(structs_out, crs=self.crs)
        # Else function if you define elevation of weir
        elif stype == "weir" and np.any(["z" not in s for s in structs]):
            raise ValueError("Weir structure requires z values.")
        # combine with existing structures if present
        if not overwrite and stype in self.geoms:
            gdf0 = self._geoms.pop(stype)
            gdf = gpd.GeoDataFrame(pd.concat([gdf, gdf0], ignore_index=True))
            self.logger.info(f"Adding {stype} structures to existing structures.")

        # set structures
        self.set_geoms(gdf, stype)
        self.set_config(f"{stype}file", f"sfincs.{stype}")

    ### FORCING
    def set_forcing_1d(
        self,
        df_ts: pd.DataFrame = None,
        gdf_locs: gpd.GeoDataFrame = None,
        name: str = "bzs",
        merge: bool = True,
    ):
        """Set 1D forcing time series for 'bzs' or 'dis' boundary conditions.

        1D forcing exists of point location `gdf_locs` and associated timeseries `df_ts`.
        If `gdf_locs` is None, the currently set locations are used.

        If merge is True, time series in `df_ts` with the same index will
        overwrite existing data. Time series with new indices are added to
        the existing forcing.

        In case the forcing time series have a numeric index, the index is converted to
        a datetime index assuming the index is in seconds since `tref`.

        Parameters
        ----------
        df_ts : pd.DataFrame, optional
            1D forcing time series data. If None, dummy forcing data is added.
        gdf_locs : gpd.GeoDataFrame, optional
            Location of waterlevel boundary points. If None, the currently set locations are used.
        name : str, optional
            Name of the waterlevel boundary time series file, by default 'bzs'.
        merge : bool, optional
            If True, merge with existing forcing data, by default True.
        """
        # check dtypes
        if gdf_locs is not None:
            if not isinstance(gdf_locs, gpd.GeoDataFrame):
                raise ValueError("gdf_locs must be a gpd.GeoDataFrame")
            if not gdf_locs.index.is_integer() and gdf_locs.index.is_unique:
                raise ValueError("gdf_locs index must be unique integer values")
            if not gdf_locs.geometry.type.isin(["Point"]).all():
                raise ValueError("gdf_locs geometry must be Point")
            if gdf_locs.crs != self.crs:
                gdf_locs = gdf_locs.to_crs(self.crs)
        elif name in self.forcing:
            gdf_locs = self.forcing[name].vector.to_gdf()
        if df_ts is not None:
            if not isinstance(df_ts, pd.DataFrame):
                raise ValueError("df_ts must be a pd.DataFrame")
            if not df_ts.columns.is_integer() and df_ts.columns.is_unique:
                raise ValueError("df_ts column names must be unique integer values")
        # parse datetime index
        if df_ts is not None and df_ts.index.is_numeric():
            if "tref" not in self.config:
                raise ValueError(
                    "tref must be set in config to convert numeric index to datetime index"
                )
            tref = utils.parse_datetime(self.config["tref"])
            df_ts.index = tref + pd.to_timedelta(df_ts.index, unit="sec")
        # parse location index
        if (
            gdf_locs is not None
            and df_ts is not None
            and gdf_locs.index.size == df_ts.columns.size
            and not set(gdf_locs.index) == set(df_ts.columns)
        ):
            # loop over integer columns and find matching index
            for col in gdf_locs.select_dtypes(include=np.integer).columns:
                if set(gdf_locs[col]) == set(df_ts.columns):
                    gdf_locs = gdf_locs.set_index(col)
                    self.logger.info(f"Setting gdf_locs index to {col}")
                    break
            if not (gdf_locs.index) == set(df_ts.columns):
                gdf_locs = gdf_locs.set_index(df_ts.columns)
                self.logger.info(
                    f"No matching index column found in gdf_locs; assuming the order is correct"
                )
        # merge with existing data
        if name in self.forcing and merge:
            # read existing data
            da = self.forcing[name]
            gdf0 = da.vector.to_gdf()
            df0 = da.transpose(..., da.vector.index_dim).to_pandas()
            if set(gdf0.index) != set(gdf_locs.index):
                # merge locations; overwrite existing locations with the same name
                gdf0 = gdf0.drop(gdf_locs.index, errors="ignore")
                gdf_locs = pd.concat([gdf0, gdf_locs], axis=0).sort_index()
                # gdf_locs = gpd.GeoDataFrame(gdf_locs, crs=gdf0.crs)
                df0 = df0.reindex(gdf_locs.index, axis=1, fill_value=0)
            if df_ts is None:
                df_ts = df0
            elif set(df0.columns) != set(df_ts.columns):
                # merge timeseries; overwrite existing timeseries with the same name
                df0 = df0.drop(columns=df_ts.columns, errors="ignore")
                df_ts = pd.concat([df0, df_ts], axis=1).sort_index()
                # use linear interpolation and backfill to fill in missing values
                df_ts = df_ts.sort_index()
                df_ts = df_ts.interpolate(method="linear").bfill().fillna(0)
        # location data is required
        if gdf_locs is None:
            raise ValueError(
                f"gdf_locs must be provided if not merged with existing {name} forcing data"
            )
        # fill in missing timeseries
        if df_ts is None:
            df_ts = pd.DataFrame(
                index=pd.date_range(*self.get_model_time(), periods=2),
                data=0,
                columns=gdf_locs.index,
            )
        # set forcing with consistent names
        if not set(gdf_locs.index) == set(df_ts.columns):
            raise ValueError("The gdf_locs index and df_ts columns must be the same")
        gdf_locs.index.name = "index"
        df_ts.columns.name = "index"
        df_ts.index.name = "time"
        da = GeoDataArray.from_gdf(gdf_locs.to_crs(self.crs), data=df_ts, name=name)
        self.set_forcing(da.transpose("time", "index"))

    def setup_waterlevel_forcing(
        self,
        geodataset: Union[str, Path, xr.Dataset] = None,
        timeseries: Union[str, Path, pd.DataFrame] = None,
        locations: Union[str, Path, gpd.GeoDataFrame] = None,
        offset: Union[str, Path, xr.Dataset] = None,
        buffer: float = 5e3,
        merge: bool = True,
    ):
        """Setup waterlevel forcing.
<<<<<<< HEAD

        Waterlevel boundary conditions are read from a `geodataset` (geospatial point timeseries)
        or a tabular `timeseries` dataframe. At least one of these must be provided.

=======

        Waterlevel boundary conditions are read from a `geodataset` (geospatial point timeseries)
        or a tabular `timeseries` dataframe. At least one of these must be provided.

>>>>>>> 663464d2
        The tabular timeseries data is combined with `locations` if provided,
        or with existing 'bnd' locations if previously set.

        Adds model forcing layers:

        * **bzs** forcing: waterlevel time series [m+ref]

        Parameters
        ----------
        geodataset: str, Path, xr.Dataset, optional
            Path, data source name, or xarray data object for geospatial point timeseries.
        timeseries: str, Path, pd.DataFrame, optional
            Path, data source name, or pandas data object for tabular timeseries.
        locations: str, Path, gpd.GeoDataFrame, optional
            Path, data source name, or geopandas object for bnd point locations.
        offset: str, Path, xr.Dataset, float, optional
            Path, data source name, constant value or xarray raster data for gridded offset
            between vertical reference of elevation and waterlevel data,
            The offset is added to the waterlevel data.
        buffer: float, optional
            Buffer [m] around model water level boundary cells to select waterlevel gauges,
            by default 5 km.
        merge : bool, optional
            If True, merge with existing forcing data, by default True.

        See Also
        --------
        set_forcing_1d
        """
        gdf_locs, df_ts = None, None
        tstart, tstop = self.get_model_time()  # model time
        # buffer around msk==2 values
        if np.any(self.mask == 2):
            region = self.mask.where(self.mask == 2, 0).raster.vectorize()
        else:
            region = self.region
        # read waterlevel data from geodataset or geodataframe
        if geodataset is not None:
            # read and clip data in time & space
            da = self.data_catalog.get_geodataset(
                geodataset,
                geom=region,
                buffer=buffer,
                variables=["waterlevel"],
                time_tuple=(tstart, tstop),
                crs=self.crs,
            )
            df_ts = da.transpose(..., da.vector.index_dim).to_pandas()
            gdf_locs = da.vector.to_gdf()
        elif timeseries is not None:
            df_ts = self.data_catalog.get_dataframe(
                timeseries,
                time_tuple=(tstart, tstop),
                # kwargs below only applied if timeseries not in data catalog
                parse_dates=True,
                index_col=0,
            )
            df_ts.columns = df_ts.columns.map(int)  # parse column names to integers
        else:
            raise ValueError("Either geodataset or timeseries must be provided")

        # optionally read location data (if not already read from geodataset)
        if gdf_locs is None and locations is not None:
            gdf_locs = self.data_catalog.get_geodataframe(
                locations, geom=region, buffer=buffer, crs=self.crs
            ).to_crs(self.crs)
<<<<<<< HEAD
        elif gdf_locs is None and "bzs" in self.forcing:
=======
        elif gdf_locs is None and "bzs" not in self.forcing:
>>>>>>> 663464d2
            gdf_locs = self.forcing["bzs"].vector.to_gdf()
        elif gdf_locs is None:
            raise ValueError("No waterlevel boundary (bnd) points provided.")

        # optionally read offset data and correct df_ts
        if offset is not None and gdf_locs is not None:
            if isinstance(offset, (float, int)):
                df_ts += offset
            else:
                da_offset = self.data_catalog.get_rasterdataset(
                    offset, geom=self.region, buffer=5
                )
                offset_pnts = da_offset.raster.sample(gdf_locs)
                df_offset = offset_pnts.to_pandas().reindex(df_ts.columns).fillna(0)
                df_ts = df_ts + df_offset
                offset = offset_pnts.mean().values
            self.logger.debug(
                f"waterlevel forcing: applied offset (avg: {offset:+.2f})"
            )

        # set/ update forcing
        self.set_forcing_1d(df_ts, gdf_locs, name="bzs", merge=merge)

    def setup_waterlevel_bnd_from_mask(
        self,
        distance: float = 1e4,
        merge: bool = True,
    ):
        """Setup waterlevel boundary (bnd) points along model waterlevel boundary (msk=2).

        Parameters
        ----------
        distance: float, optional
            Distance [m] between waterlevel boundary points,
            by default 10 km.
        merge : bool, optional
            If True, merge with existing forcing data, by default True.
        """
        # get waterlevel boundary vector based on mask
        gdf_msk = utils.get_bounds_vector(self.mask)
        gdf_msk2 = gdf_msk[gdf_msk["value"] == 2]

        # create points along boundary
        points = []
        for _, row in gdf_msk2.iterrows():
            distances = np.arange(0, row.geometry.length, distance)
            for d in distances:
                point = row.geometry.interpolate(d)
                points.append((point.x, point.y))

        # create geodataframe with points
        gdf = gpd.GeoDataFrame(geometry=gpd.points_from_xy(*zip(*points)), crs=self.crs)

        # set waterlevel boundary
        self.set_forcing_1d(gdf_locs=gdf, name="bzs", merge=merge)

    def setup_discharge_forcing(
        self, geodataset=None, timeseries=None, locations=None, merge=True
    ):
        """Setup discharge forcing.

        Discharge timeseries are read from a `geodataset` (geospatial point timeseries)
        or a tabular `timeseries` dataframe. At least one of these must be provided.

        The tabular timeseries data is combined with `locations` if provided,
        or with existing 'src' locations if previously set.

        Adds model layers:

        * **dis** forcing: discharge time series [m3/s]

        Parameters
        ----------
        geodataset: str, Path, xr.Dataset, optional
            Path, data source name, or xarray data object for geospatial point timeseries.
        timeseries: str, Path, pd.DataFrame, optional
            Path, data source name, or pandas data object for tabular timeseries.
        locations: str, Path, gpd.GeoDataFrame, optional
            Path, data source name, or geopandas object for bnd point locations.
        merge : bool, optional
            If True, merge with existing forcing data, by default True.
        """
        gdf_locs, df_ts = None, None
        tstart, tstop = self.get_model_time()  # model time
        # read waterlevel data from geodataset or geodataframe
        if geodataset is not None:
            # read and clip data in time & space
            da = self.data_catalog.get_geodataset(
                geodataset,
                geom=self.region,
                variables=["discharge"],
                time_tuple=(tstart, tstop),
                crs=self.crs,
            )
            df_ts = da.transpose(..., da.vector.index_dim).to_pandas()
            gdf_locs = da.vector.to_gdf()
        elif timeseries is not None:
            df_ts = self.data_catalog.get_dataframe(
                timeseries,
                time_tuple=(tstart, tstop),
                # kwargs below only applied if timeseries not in data catalog
                parse_dates=True,
                index_col=0,
            )
            df_ts.columns = df_ts.columns.map(int)  # parse column names to integers
        else:
            raise ValueError("Either geodataset or timeseries must be provided")

        # optionally read location data (if not already read from geodataset)
        if gdf_locs is None and locations is not None:
            gdf_locs = self.data_catalog.get_geodataframe(
                locations, geom=self.region, crs=self.crs
            ).to_crs(self.crs)
<<<<<<< HEAD
        elif gdf_locs is None and "dis" in self.forcing:
=======
        elif gdf_locs is None and "dis" not in self.forcing:
>>>>>>> 663464d2
            gdf_locs = self.forcing["dis"].vector.to_gdf()
        elif gdf_locs is None:
            raise ValueError("No discharge boundary (src) points provided.")

        # set/ update forcing
        self.set_forcing_1d(df_ts, gdf_locs, name="dis", merge=merge)

    def setup_discharge_forcing_from_grid(
        self,
        discharge,
        locations=None,
        uparea=None,
        wdw=1,
        rel_error=0.05,
        abs_error=50,
    ):
        """Setup discharge forcing based on a gridded discharge dataset.

        Discharge boundary timesereis are read from the `discharge` dataset
        with gridded discharge time series data.

        The `locations` are snapped to the `uparea` grid if provided based their
        uparea attribute. If not provided, the nearest grid cell is used.

        Adds model layers:

        * **dis** forcing: discharge time series [m3/s]

        Adds meta layer (not used by SFINCS):

        * **src_snapped** geom: snapped gauge location on discharge grid

        Parameters
        ----------
        discharge: str, Path, xr.DataArray optional
            Path,  data source name or xarray data object for gridded discharge timeseries dataset.

            * Required variables: ['discharge' (m3/s)]
            * Required coordinates: ['time', 'y', 'x']
        locations: str, Path, gpd.GeoDataFrame, optional
            Path, data source name, or geopandas data object for point location dataset.
            Not required if point location have previously been set, e.g. using the
            :py:meth:`~hydromt_sfincs.SfincsModel.setup_river_inflow` method.

            * Required variables: ['uparea' (km2)]
        uparea: str, Path, optional
            Path, data source name, or xarray data object for upstream area grid.

            * Required variables: ['uparea' (km2)]
        wdw: int, optional
            Window size in number of cells around discharge boundary locations
            to snap to, only used if ``uparea`` is provided. By default 1.
        rel_error, abs_error: float, optional
            Maximum relative error (default 0.05) and absolute error (default 50 km2)
            between the discharge boundary location upstream area and the upstream area of
            the best fit grid cell, only used if "discharge" geoms has a "uparea" column.

        See Also
        --------
        hydromt_sfincs.SfincsModel.setup_river_inflow
        """
        if locations is not None:
            gdf = self.data_catalog.get_geodataframe(
                locations, geom=self.region, assert_gtype="Point"
            ).to_crs(self.crs)
        elif "dis" in self.forcing:
            gdf = self.forcing["dis"].vector.to_gdf()
        else:
            raise ValueError("No discharge boundary (src) points provided.")

        # read data
        ds = self.data_catalog.get_rasterdataset(
            discharge,
            geom=self.region,
            buffer=2,
            time_tuple=self.get_model_time(),  # model time
            variables=["discharge"],
            single_var_as_array=False,
        )
        if uparea is not None and "uparea" in gdf.columns:
            da_upa = self.data_catalog.get_rasterdataset(
                uparea, geom=self.region, buffer=2, variables=["uparea"]
            )
            # make sure ds and da_upa align
            ds["uparea"] = da_upa.raster.reproject_like(ds, method="nearest")
        elif "uparea" not in gdf.columns:
            self.logger.warning('No "uparea" column found in location data.')

        # TODO use hydromt core method
        ds_snapped = workflows.snap_discharge(
            ds=ds,
            gdf=gdf,
            wdw=wdw,
            rel_error=rel_error,
            abs_error=abs_error,
            uparea_name="uparea",
            discharge_name="discharge",
            logger=self.logger,
        )
        # set zeros for src points without matching discharge
        da_q = ds_snapped["discharge"].reindex(index=gdf.index, fill_value=0).fillna(0)
        df_q = da_q.transpose("time", ...).to_pandas()
        # update forcing
        self.set_forcing_1d(df_ts=df_q, gdf_locs=gdf, name="dis")
        # keep snapped locations
        self.set_geoms(ds_snapped.vector.to_gdf(), "src_snapped")

    def setup_precip_forcing_from_grid(
        self, precip=None, dst_res=None, aggregate=False, **kwargs
    ):
        """Setup precipitation forcing from a gridded spatially varying data source.

        If aggregate is True, spatially uniform precipitation forcing is added to
        the model based on the mean precipitation over the model domain.
        If aggregate is False, distributed precipitation is added to the model as netcdf file.
        The data is reprojected to the model CRS (and destination resolution `dst_res` if provided).

        Adds one of these model layer:

        * **netamprfile** forcing: distributed precipitation [mm/hr]
        * **precipfile** forcing: uniform precipitation [mm/hr]

        Parameters
        ----------
        precip, str, Path
            Path to precipitation rasterdataset netcdf file.

            * Required variables: ['precip' (mm)]
            * Required coordinates: ['time', 'y', 'x']

        dst_res: float
            output resolution (m), by default None and computed from source data.
            Only used in combination with aggregate=False
        aggregate: bool, {'mean', 'median'}, optional
            Method to aggregate distributed input precipitation data. If True, mean
            aggregation is used, if False (default) the data is not aggregated and
            spatially distributed precipitation is returned.
        """
        # get data for model domain and config time range
        precip = self.data_catalog.get_rasterdataset(
            precip,
            geom=self.region,
            buffer=2,
            time_tuple=self.get_model_time(),
            variables=["precip"],
        )

        # aggregate or reproject in space
        if aggregate:
            stat = aggregate if isinstance(aggregate, str) else "mean"
            self.logger.debug(f"Aggregate precip using {stat}.")
            zone = self.region.dissolve()  # make sure we have a single (multi)polygon
            precip_out = precip.raster.zonal_stats(zone, stats=stat)[f"precip_{stat}"]
            df_ts = precip_out.where(precip_out >= 0, 0).fillna(0).squeeze().to_pandas()
            self.setup_precip_forcing(df_ts.to_frame())
        else:
            # reproject to model utm crs
            # NOTE: currently SFINCS errors (stack overflow) on large files,
            # downscaling to model grid is not recommended
            kwargs0 = dict(align=dst_res is not None, method="nearest_index")
            kwargs0.update(kwargs)
            meth = kwargs0["method"]
            self.logger.debug(f"Resample precip using {meth}.")
            precip_out = precip.raster.reproject(
                dst_crs=self.crs, dst_res=dst_res, **kwargs
            ).fillna(0)

            # resample in time
            precip_out = hydromt.workflows.resample_time(
                precip_out,
                freq=pd.to_timedelta("1H"),
                conserve_mass=True,
                upsampling="bfill",
                downsampling="sum",
                logger=self.logger,
            ).rename("precip")

            # add to forcing
            self.set_forcing(precip_out, name="precip")

    def setup_precip_forcing(self, timeseries):
        """Setup spatially uniform precipitation forcing (precip).

        Adds model layers:

        * **precipfile** forcing: uniform precipitation [mm/hr]

        Parameters
        ----------
        timeseries, str, Path
            Path to tabulated timeseries csv file with time index in first column
            and location IDs in the first row,
            see :py:meth:`hydromt.open_timeseries_from_table`, for details.
            Note: tabulated timeseries files cannot yet be set through the data_catalog yml file.
        """
        tstart, tstop = self.get_model_time()
        df_ts = self.data_catalog.get_dataframe(
            timeseries,
            time_tuple=(tstart, tstop),
            # kwargs below only applied if timeseries not in data catalog
            parse_dates=True,
            index_col=0,
        )
        if isinstance(df_ts, pd.DataFrame):
            df_ts = df_ts.squeeze()
        if not isinstance(df_ts, pd.Series):
            raise ValueError("df_ts must be a pandas.Series")
        df_ts.name = "precip"
        df_ts.index.name = "time"
        self.set_forcing(df_ts.to_xarray(), name="precip")

    def create_index_tiles(
        self,
        path: Union[str, Path] = None,
        region: gpd.GeoDataFrame = None,  # TODO why not use self.region?
        zoom_range: Union[int, List[int]] = [0, 13],
        fmt: str = "bin",
    ):
        """Create index tiles for a region. Index tiles are used to quickly map webmercator tiles to the correct SFINCS cell.

        Parameters
        ----------
        path : Union[str, Path]
            Directory in which to store the index tiles, if None, the model root + tiles is used.
            Note that the index tiles are stored in a subdirectory named index.
        region : gpd.GeoDataFrame
            GeoDataFrame defining the area of interest, if None, the model region is used.
        zoom_range : Union[int, List[int]], optional
            Range of zoom levels for which tiles are created, by default [0,13]
        fmt : str, optional
            Format of the index tiles, either "bin" (binary, default) or "png".
        """
        if path is None:
            path = os.path.join(self.root, "tiles")
        if region is None:
            region = self.region

        if self.grid_type == "regular":
            self.reggrid.create_index_tiles(
                region=region, root=path, zoom_range=zoom_range, fmt=fmt
            )
        elif self.grid_type == "quadtree":
            raise NotImplementedError(
                "Index tiles not yet implemented for quadtree grids."
            )

    def create_topobathy_tiles(
        self,
        path: Union[str, Path] = None,
        region: gpd.GeoDataFrame = None,
        datasets_dep: List[dict] = [],
        index_path: Union[str, Path] = None,
        zoom_range: Union[int, List[int]] = [0, 13],
        z_range: List[int] = [-20000.0, 20000.0],
        fmt: str = "bin",
    ):
        """Create webmercator tiles for merged topography and bathymetry.

        Parameters
        ----------
        path : Union[str, Path]
            Directory in which to store the index tiles, if None, the model root + tiles is used.
            Note that the tiles are stored in a subdirectory named topobathy.
        region : gpd.GeoDataFrame
            GeoDataFrame defining the area of interest, if None, the model region is used.
        datasets_dep : List[dict]
            List of dict containing xarray.DataArray and metadata for each dataset.
        index_path : Union[str, Path], optional
            Directory where index tiles are stored. If defined, topobathy tiles are only created where index tiles are present.
        zoom_range : Union[int, List[int]], optional
            Range of zoom levels for which tiles are created, by default [0,13]
        z_range : List[int], optional
            Range of valid elevations that are included in the topobathy tiles, by default [-20000.0, 20000.0]
        fmt : str, optional
            Format of the topobathy tiles: "bin" (binary, default), "png" or "tif".
        """

        if path is None:
            path = os.path.join(self.root, "tiles")
        if region is None:
            # if region not provided, use model region
            region = self.region

        # if no datasets provided, check if high-res subgrid geotiff is there
        if len(datasets_dep) == 0:
            if os.path.exists(os.path.join(self.root, "tiles", "subgrid")):
                # check if there is a dep_subgrid.tif
                dep = os.path.join(self.root, "tiles", "subgrid", "dep_subgrid.tif")
                if os.path.exists(dep):
                    da = self.data_catalog.get_rasterdataset(dep)
                    datasets_dep.append({"da": da})
                else:
                    raise ValueError("No topobathy datasets provided.")

        # create topobathy tiles
        workflows.tiling.create_topobathy_tiles(
            root=path,
            region=region,
            datasets_dep=datasets_dep,
            index_path=index_path,
            zoom_range=zoom_range,
            z_range=z_range,
            fmt=fmt,
        )

    def setup_tiles(
        self,
        path: Union[str, Path] = None,
        region: dict = None,
        datasets_dep: List[dict] = [],
        zoom_range: Union[int, List[int]] = [0, 13],
        z_range: List[int] = [-20000.0, 20000.0],
        fmt: str = "bin",
    ):
        """Create both index and topobathy tiles in webmercator format.

        Parameters
        ----------
        path : Union[str, Path]
            Directory in which to store the index tiles, if None, the model root + tiles is used.
        region : dict
            Dictionary describing region of interest, e.g.:
            * {'bbox': [xmin, ymin, xmax, ymax]}. Note bbox should be provided in WGS 84
            * {'geom': 'path/to/polygon_geometry'}
        datasets_dep : List[dict]
            List of dictionaries with topobathy data, each containing a dataset name or Path (elevtn) and optional merge arguments e.g.:
            [{'elevtn': merit_hydro, 'zmin': 0.01}, {'elevtn': gebco, 'offset': 0, 'merge_method': 'first', reproj_method: 'bilinear'}]
            For a complete overview of all merge options, see :py:function:~hydromt.workflows.merge_multi_dataarrays
        zoom_range : Union[int, List[int]], optional
            Range of zoom levels for which tiles are created, by default [0,13]
        z_range : List[int], optional
            Range of valid elevations that are included in the topobathy tiles, by default [-20000.0, 20000.0]
        fmt : str, optional
            Format of the tiles: "bin" (binary, default), "png".
        """
        # use model root if path not provided
        if path is None:
            path = os.path.join(self.root, "tiles")

        # use model region if region not provided
        if region is None:
            region = self.region
        else:
            _kind, _region = hydromt.workflows.parse_region(region=region)
            if "bbox" in _region:
                bbox = _region["bbox"]
                region = gpd.GeoDataFrame(geometry=[box(*bbox)], crs=4326)
            elif "geom" in _region:
                region = _region["geom"]
                if region.crs is None:
                    raise ValueError('Model region "geom" has no CRS')

        # if only one zoom level is specified, create tiles up to that zoom level (inclusive)
        if isinstance(zoom_range, int):
            zoom_range = [0, zoom_range]

        # create index tiles
        # only binary and png are supported for index tiles so set to binary if tif
        fmt_ind = "bin" if fmt == "tif" else fmt

        self.create_index_tiles(
            path=path, region=region, zoom_range=zoom_range, fmt=fmt_ind
        )

        # compute resolution of highest zoom level
        # resolution of zoom level 0  on equator: 156543.03392804097
        res = 156543.03392804097 / 2 ** zoom_range[1]
        datasets_dep = self._parse_datasets_dep(datasets_dep, res=res)

        # create topobathy tiles
        self.create_topobathy_tiles(
            path=path,
            region=region,
            datasets_dep=datasets_dep,
            index_path=os.path.join(path, "index"),
            zoom_range=zoom_range,
            z_range=z_range,
            fmt=fmt,
        )

    # Plotting
    def plot_forcing(self, fn_out="forcing.png", **kwargs):
        """Plot model timeseries forcing.

        For distributed forcing a spatial avarage is plotted.

        Parameters
        ----------
        fn_out: str
            Path to output figure file.
            If a basename is given it is saved to <model_root>/figs/<fn_out>
            If None, no file is saved.
        forcing : Dict of xr.DataArray
            Model forcing

        Returns
        -------
        fig, axes
            Model fig and ax objects
        """
        import matplotlib.pyplot as plt
        import matplotlib.dates as mdates

        if self.forcing:
            forcing = {}
            for name in self.forcing:
                if isinstance(self.forcing[name], xr.Dataset):
                    continue  # plot only dataarrays
                forcing[name] = self.forcing[name]
                # update missing attributes for plot labels
                forcing[name].attrs.update(**self._ATTRS.get(name, {}))
            if len(forcing) > 0:
                fig, axes = plots.plot_forcing(forcing, **kwargs)
                # set xlim to model tstart - tend
                tstart, tstop = self.get_model_time()
                axes[-1].set_xlim(mdates.date2num([tstart, tstop]))

                # save figure
                if fn_out is not None:
                    if not os.path.isabs(fn_out):
                        fn_out = join(self.root, "figs", fn_out)
                    if not os.path.isdir(dirname(fn_out)):
                        os.makedirs(dirname(fn_out))
                    plt.savefig(fn_out, dpi=225, bbox_inches="tight")
                return fig, axes
        else:
            raise ValueError("No forcing found in model.")

    def plot_basemap(
        self,
        fn_out: str = None,
        variable: str = "dep",
        shaded: bool = False,
        plot_bounds: bool = True,
        plot_region: bool = False,
        plot_geoms: bool = True,
        bmap: str = None,
        zoomlevel: int = 11,
        figsize: Tuple[int] = None,
        geom_names: List[str] = None,
        geom_kwargs: Dict = {},
        legend_kwargs: Dict = {},
        **kwargs,
    ):
        """Create basemap plot.

        Parameters
        ----------
        fn_out: str, optional
            Path to output figure file, by default None.
            If a basename is given it is saved to <model_root>/figs/<fn_out>
            If None, no file is saved.
        variable : str, optional
            Map of variable in ds to plot, by default 'dep'
        shaded : bool, optional
            Add shade to variable (only for variable = 'dep' and non-rotated grids),
            by default False
        plot_bounds : bool, optional
            Add waterlevel (msk=2) and open (msk=3) boundary conditions to plot.
        plot_region : bool, optional
            If True, plot region outline.
        plot_geoms : bool, optional
            If True, plot available geoms.
        bmap : {'sat', 'osm'}, optional
            background map, by default None
        zoomlevel : int, optional
            zoomlevel, by default 11
        figsize : Tuple[int], optional
            figure size, by default None
        geom_names : List[str], optional
            list of model geometries to plot, by default all model geometries.
        geom_kwargs : Dict of Dict, optional
            Model geometry styling per geometry, passed to geopandas.GeoDataFrame.plot method.
            For instance: {'src': {'markersize': 30}}.
        legend_kwargs : Dict, optional
            Legend kwargs, passed to ax.legend method.

        Returns
        -------
        fig, axes
            Model fig and ax objects
        """
        import matplotlib.pyplot as plt

        # combine geoms and forcing locations
        sg = self.geoms.copy()
        for fname, gname in self._FORCING_1D.values():
            if fname[0] in self.forcing and gname is not None:
                try:
                    sg.update({gname: self._forcing[fname[0]].vector.to_gdf()})
                except ValueError:
                    self.logger.debug(f'unable to plot forcing location: "{fname}"')
        if plot_region and "region" not in self.geoms:
            sg.update({"region": self.region})

        # make sure grid are set
        if variable.startswith("subgrid.") and self.subgrid:
            ds = self.subgrid.copy()
            variable = variable.replace("subgrid.", "")
        else:
            ds = self.grid.copy()
        if "msk" not in ds:
            ds["msk"] = self.mask

        fig, ax = plots.plot_basemap(
            ds,
            sg,
            variable=variable,
            shaded=shaded,
            plot_bounds=plot_bounds,
            plot_region=plot_region,
            plot_geoms=plot_geoms,
            bmap=bmap,
            zoomlevel=zoomlevel,
            figsize=figsize,
            geom_names=geom_names,
            geom_kwargs=geom_kwargs,
            legend_kwargs=legend_kwargs,
            **kwargs,
        )

        if fn_out is not None:
            if not os.path.isabs(fn_out):
                fn_out = join(self.root, "figs", fn_out)
            if not os.path.isdir(dirname(fn_out)):
                os.makedirs(dirname(fn_out))
            plt.savefig(fn_out, dpi=225, bbox_inches="tight")

        return fig, ax

    # I/O
    def read(self, epsg: int = None):
        """Read the complete model schematization and configuration from file."""
        self.read_config(epsg=epsg)
        if epsg is None and "epsg" not in self.config:
            raise ValueError(f"Please specify epsg to read this model")
        self.read_grid()
        self.read_subgrid()
        self.read_geoms()
        self.read_forcing()
        self.logger.info("Model read")

    def write(self):
        """Write the complete model schematization and configuration to file."""
        self.logger.info(f"Writing model data to {self.root}")
        # TODO - add check for subgrid & quadtree > give flags to self.write_grid() and self.write_config()
        self.write_grid()
        self.write_subgrid()
        self.write_geoms()
        self.write_forcing()
        self.write_states()
        # config last; might be udpated when writing maps, states or forcing
        self.write_config()
        # write data catalog with used data sources
        # self.write_data_catalog()  # new in hydromt v0.4.4

    def read_grid(self, data_vars: Union[List, str] = None) -> None:
        """Read SFINCS binary grid files and save to `grid` attribute.
        Filenames are taken from the `config` attribute (i.e. input file).

        Parameters
        ----------
        data_vars : Union[List, str], optional
            List of data variables to read, by default None (all)
        """

        da_lst = []
        if data_vars is None:
            data_vars = self._MAPS
        elif isinstance(data_vars, str):
            data_vars = list(data_vars)

        # read index file
        ind_fn = self.get_config("indexfile", fallback="sfincs.ind", abs_path=True)
        if not isfile(ind_fn):
            raise IOError(f".ind path {ind_fn} does not exist")

        dtypes = {"msk": "u1"}
        mvs = {"msk": 0}
        if self.reggrid is not None:
            ind = self.reggrid.read_ind(ind_fn=ind_fn)

            for name in data_vars:
                if f"{name}file" in self.config:
                    fn = self.get_config(
                        f"{name}file", fallback=f"sfincs.{name}", abs_path=True
                    )
                    if not isfile(fn):
                        self.logger.warning(f"{name}file not found at {fn}")
                        continue
                    dtype = dtypes.get(name, "f4")
                    mv = mvs.get(name, -9999.0)
                    da = self.reggrid.read_map(fn, ind, dtype, mv, name=name)
                    da_lst.append(da)
            ds = xr.merge(da_lst)
            epsg = self.config.get("epsg", None)
            if epsg is not None:
                ds.raster.set_crs(epsg)
            self.set_grid(ds)

            # keep some metadata maps from gis directory
            fns = glob.glob(join(self.root, "gis", "*.tif"))
            fns = [fn for fn in fns if basename(fn).split(".")[0] not in self.grid.data_vars]
            if fns:
                ds = hydromt.open_mfraster(fns).load()
                self.set_grid(ds)
                ds.close()

    def write_grid(self, data_vars: Union[List, str] = None):
        """Write SFINCS grid to binary files including map index file.
        Filenames are taken from the `config` attribute (i.e. input file).

        If `write_gis` property is True, all grid variables are written to geotiff
        files in a "gis" subfolder.

        Parameters
        ----------
        data_vars : Union[List, str], optional
            List of data variables to write, by default None (all)
        """
        self._assert_write_mode

        dtypes = {"msk": "u1"}  # default to f4
        if self.reggrid and len(self._grid.data_vars) > 0 and "msk" in self.grid:
            # make sure orientation is S->N
            ds_out = self.grid
            if ds_out.raster.res[1] < 0:
                ds_out = ds_out.raster.flipud()
            mask = ds_out["msk"].values

            self.logger.debug("Write binary map indices based on mask.")
            ind_fn = self.get_config("indexfile", abs_path=True)
            self.reggrid.write_ind(ind_fn=ind_fn, mask=mask)

            if data_vars is None:  # write all maps
                data_vars = [v for v in self._MAPS if v in ds_out]
            elif isinstance(data_vars, str):
                data_vars = list(data_vars)
            self.logger.debug(f"Write binary map files: {data_vars}.")
            for name in data_vars:
                if f"{name}file" not in self.config:
                    self.set_config(f"{name}file", f"sfincs.{name}")
                # do not write depfile if subgrid is used
                if (name == "dep" or name == "manning") and self.subgrid:
                    continue
                self.reggrid.write_map(
                    map_fn=self.get_config(f"{name}file", abs_path=True),
                    data=ds_out[name].values,
                    mask=mask,
                    dtype=dtypes.get(name, "f4"),
                )

        if self._write_gis:
            self.write_raster("grid")

    def read_subgrid(self):
        """Read SFINCS subgrid file and add to `subgrid` attribute.
        Filename is taken from the `config` attribute (i.e. input file)."""

        self._assert_read_mode

        if "sbgfile" in self.config:
            fn = self.get_config("sbgfile", abs_path=True)
            if not isfile(fn):
                self.logger.warning(f"sbgfile not found at {fn}")
                return

            self.reggrid.subgrid.load(file_name=fn, mask=self.mask)
            self.subgrid = self.reggrid.subgrid.to_xarray(
                dims=self.mask.raster.dims, coords=self.mask.raster.coords
            )

    def write_subgrid(self):
        """Write SFINCS subgrid file."""
        self._assert_write_mode

        if self.subgrid:
            if f"sbgfile" not in self.config:
                self.set_config(f"sbgfile", f"sfincs.sbg")
            fn = self.get_config(f"sbgfile", abs_path=True)
            self.reggrid.subgrid.save(file_name=fn, mask=self.mask)

    def read_geoms(self):
        """Read geometry files and save to `geoms` attribute.
        Known geometry files mentioned in the sfincs.inp configuration file are read,
        including: bnd/src/obs xy files and thd/weir structure files.

        If other geojson files are present in a "gis" subfolder folder, those are read as well.
        """
        self._assert_read_mode
        # read _GEOMS model files
        for gname in self._GEOMS.values():
            if f"{gname}file" in self.config:
                fn = self.get_config(f"{gname}file", abs_path=True)
                if fn is None:
                    continue
                elif not isfile(fn):
                    self.logger.warning(f"{gname}file not found at {fn}")
                    continue
                if gname in ["thd", "weir"]:
                    struct = utils.read_geoms(fn)
                    gdf = utils.linestring2gdf(struct, crs=self.crs)
                elif gname == "obs":
                    gdf = utils.read_xyn(fn, crs=self.crs)
                else:
                    gdf = utils.read_xy(fn, crs=self.crs)
                self.set_geoms(gdf, name=gname)
        # read additional geojson files from gis directory
        for fn in glob.glob(join(self.root, "gis", "*.geojson")):
            name = basename(fn).replace(".geojson", "")
            gnames = [f[1] for f in self._FORCING_1D.values() if f[1] is not None]
            skip = gnames + list(self._GEOMS.values())
            if name in skip:
                continue
            gdf = hydromt.open_vector(fn, crs=self.crs)
            self.set_geoms(gdf, name=name)

    def write_geoms(self, data_vars: Union[List, str] = None):
        """Write geoms to bnd/src/obs xy files and thd/weir structure files.
        Filenames are based on the `config` attribute.

        If `write_gis` property is True, all geoms are written to geojson
        files in a "gis" subfolder.

        Parameters
        ----------
        data_vars : list of str, optional
            List of data variables to write, by default None (all)

        """
        self._assert_write_mode

        if self.geoms:
            dvars = self._GEOMS.values()
            if data_vars is not None:
                dvars = [name for name in data_vars if name in self._GEOMS.values()]
            self.logger.info("Write geom files")
            for gname, gdf in self.geoms.items():
                if gname in dvars:
                    if f"{gname}file" not in self.config:
                        self.set_config(f"{gname}file", f"sfincs.{gname}")
                    fn = self.get_config(f"{gname}file", abs_path=True)
                    if gname in ["thd", "weir"]:
                        struct = utils.gdf2linestring(gdf)
                        utils.write_geoms(fn, struct, stype=gname)
                    elif gname == "obs":
                        utils.write_xyn(fn, gdf, crs=self.crs)
                    else:
                        utils.write_xy(fn, gdf, fmt="%8.2f")

            # NOTE: all geoms are written to geojson files in a "gis" subfolder
            if self._write_gis:
                self.write_vector(variables=["geoms"])

    def read_forcing(self, data_vars: List = None):
        """Read forcing files and save to `forcing` attribute.
        Known forcing files mentioned in the sfincs.inp configuration file are read,
        including: bzs/dis/precip ascii files and the netampr netcdf file.

        Parameters
        ----------
        data_vars : list of str, optional
            List of data variables to read, by default None (all)
        """
        self._assert_read_mode
        if isinstance(data_vars, str):
            data_vars = list(data_vars)

        # 1D
        dvars_1d = self._FORCING_1D
        if data_vars is not None:
            dvars_1d = [name for name in data_vars if name in dvars_1d]
        tref = utils.parse_datetime(self.config["tref"])
        for name in dvars_1d:
            ts_names, xy_name = self._FORCING_1D[name]
            # read time series
            da_lst = []
            for ts_name in ts_names:
                ts_fn = self.get_config(f"{ts_name}file", abs_path=True)
                if ts_fn is None or not isfile(ts_fn):
                    if ts_fn is not None:
                        self.logger.warning(f"{ts_name}file not found at {ts_fn}")
                    continue
                df = utils.read_timeseries(ts_fn, tref)
                df.index.name = "time"
                if xy_name is not None:
                    df.columns.name = "index"
                    da = xr.DataArray(df, dims=("time", "index"), name=ts_name)
                else:  # spatially uniform forcing
                    da = xr.DataArray(df[df.columns[0]], dims=("time"), name=ts_name)
                da_lst.append(da)
            ds = xr.merge(da_lst[:])
            # read xy
            if xy_name is not None:
                xy_fn = self.get_config(f"{xy_name}file", abs_path=True)
                if xy_fn is None or not isfile(xy_fn):
                    if xy_fn is not None:
                        self.logger.warning(f"{xy_name}file not found at {xy_fn}")
                else:
                    gdf = utils.read_xy(xy_fn, crs=self.crs)
                    # read attribute data from gis files
                    gis_fn = join(self.root, "gis", f"{xy_name}.geojson")
                    if isfile(gis_fn):
                        gdf1 = gpd.read_file(gis_fn)
                        if "index" in gdf1.columns:
                            gdf1 = gdf1.set_index("index")
                            gdf.index = gdf1.index.values
                            ds = ds.assign_coords(index=gdf1.index.values)
                        if np.any(gdf1.columns != "geometry"):
                            gdf = gpd.sjoin(gdf, gdf1, how="left")[gdf1.columns]
                    # set locations as coordinates dataset
                    ds = GeoDataset.from_gdf(gdf, ds, index_dim="index")
            # save in self.forcing
            if len(ds) > 1:
                # keep wave forcing together
                self.set_forcing(ds, name=name, split_dataset=False)
            elif len(ds) > 0:
                self.set_forcing(ds, split_dataset=True)

        # 2D NETCDF format
        dvars_2d = self._FORCING_NET
        if data_vars is not None:
            dvars_2d = [name for name in data_vars if name in dvars_2d]
        for name in dvars_2d:
            fname, rename = self._FORCING_NET[name]
            fn = self.get_config(f"{fname}file", abs_path=True)
            if fn is None or not isfile(fn):
                if fn is not None:
                    self.logger.warning(f"{name}file not found at {fn}")
                continue
            elif name in ["netbndbzsbzi", "netsrcdis"]:
                ds = GeoDataset.from_netcdf(fn, crs=self.crs, chunks="auto")
            else:
                ds = xr.open_dataset(fn, chunks="auto")
            rename = {k: v for k, v in rename.items() if k in ds}
            if len(rename) > 0:
                ds = ds.rename(rename).squeeze(drop=True)[list(rename.values())]
                self.set_forcing(ds, split_dataset=True)
            else:
                logger.warning(f"No forcing variables found in {fname}file")

    def write_forcing(self, data_vars: Union[List, str] = None):
        """Write forcing to ascii or netcdf (netampr) files.
        Filenames are based on the `config` attribute.

        Parameters
        ----------
        data_vars : list of str, optional
            List of data variables to write, by default None (all)
        """
        self._assert_write_mode

        if self.forcing:
            self.logger.info("Write forcing files")

            tref = utils.parse_datetime(self.config["tref"])
            # for nc files -> time in minutes since tref
            tref_str = tref.strftime("%Y-%m-%d %H:%M:%S")

            # 1D timeseries + location text files
            dvars_1d = self._FORCING_1D
            if data_vars is not None:
                dvars_1d = [name for name in data_vars if name in self._FORCING_1D]
            for name in dvars_1d:
                ts_names, xy_name = self._FORCING_1D[name]
                if (
                    name in self._FORCING_NET
                    and f"{self._FORCING_NET[name][0]}file" in self.config
                ):
                    continue  # write NC file instead of text files
                # work with wavespectra dataset and bzs/dis dataarray
                if name in self.forcing and isinstance(self.forcing[name], xr.Dataset):
                    ds = self.forcing[name]
                else:
                    ds = self.forcing  # dict
                # write timeseries
                da = None
                for ts_name in ts_names:
                    if ts_name not in ds or ds[ts_name].ndim > 2:
                        continue
                    # parse data to dataframe
                    da = ds[ts_name].transpose("time", ...)
                    df = da.to_pandas()
                    # get filenames from config
                    if f"{ts_name}file" not in self.config:
                        self.set_config(f"{ts_name}file", f"sfincs.{ts_name}")
                    fn = self.get_config(f"{ts_name}file", abs_path=True)
                    # write timeseries
                    utils.write_timeseries(fn, df, tref)
                # write xy
                if xy_name and da is not None:
                    # parse data to geodataframe
                    try:
                        gdf = da.vector.to_gdf()
                    except Exception:
                        raise ValueError(f"Locations missing for {name} forcing")
                    # get filenames from config
                    if f"{xy_name}file" not in self.config:
                        self.set_config(f"{xy_name}file", f"sfincs.{xy_name}")
                    fn_xy = self.get_config(f"{xy_name}file", abs_path=True)
                    # write xy
                    utils.write_xy(fn_xy, gdf, fmt="%8.2f")
                    # write geojson file to gis folder
                    self.write_vector(variables=f"forcing.{ts_names[0]}")

            # netcdf forcing
            encoding = dict(
                time={"units": f"minutes since {tref_str}", "dtype": "float64"}
            )
            dvars_2d = self._FORCING_NET
            if data_vars is not None:
                dvars_2d = [name for name in data_vars if name in self._FORCING_NET]
            for name in dvars_2d:
                if (
                    name in self._FORCING_1D
                    and f"{self._FORCING_1D[name][1]}file" in self.config
                ):
                    continue  # timeseries + xy file already written
                fname, rename = self._FORCING_NET[name]
                # combine variables and rename to output names
                rename = {v: k for k, v in rename.items() if v in ds}
                if len(rename) == 0:
                    continue
                ds = xr.merge([self.forcing[v] for v in rename.keys()]).rename(rename)
                # get filename from config
                if f"{fname}file" not in self.config:
                    self.set_config(f"{fname}file", f"{name}.nc")
                fn = self.get_config(f"{fname}file", abs_path=True)
                # write 1D timeseries
                if fname in ["netbndbzsbzi", "netsrcdis"]:
                    ds.vector.to_xy().to_netcdf(fn, encoding=encoding)
                    # write geojson file to gis folder
                    self.write_vector(variables=f"forcing.{list(rename.keys())[0]}")
                # write 2D gridded timeseries
                else:
                    ds.to_netcdf(fn, encoding=encoding)

    def read_states(self, crs=None):
        """Read waterlevel state (zsini) from ascii file and save to `states` attribute.
        The inifile if mentioned in the sfincs.inp configuration file is read.

        Parameters
        ----------
        crs: int, CRS
            Coordinate reference system, if provided use instead of epsg code from sfincs.inp
        """
        self._assert_read_mode
        if "inifile" in self.config:
            fn = self.get_config("inifile", abs_path=True)
            if not isfile(fn):
                self.logger.warning("inifile not found at {fn}")
                return
            shape, transform, crs = self.get_spatial_attrs(crs=crs)
            zsini = RasterDataArray.from_numpy(
                data=utils.read_ascii_map(fn),  # orientation S-N
                transform=transform,
                crs=crs,
                nodata=-9999,  # TODO: check what a good nodatavalue is
            )
            if zsini.shape != shape:
                raise ValueError('The shape of "inifile" and maps does not match.')
            if "msk" in self._grid:
                zsini = zsini.where(self.mask != 0, -9999)
            self.set_states(zsini, "zsini")

    def write_states(self, fmt="%8.3f"):
        """Write waterlevel state (zsini)  to ascii map file.
        The filenames is based on the `config` attribute.
        """
        self._assert_write_mode

        assert len(self._states) <= 1
        for name in self._states:
            if f"inifile" not in self.config:
                self.set_config(f"inifile", f"sfincs.{name}")
            fn = self.get_config("inifile", abs_path=True)
            da = self._states[name].fillna(0)  # TODO check proper nodata value
            if da.raster.res[1] < 0:  # orientation is S->N
                da = da.raster.flipud()
            utils.write_ascii_map(fn, da.values, fmt=fmt)
        if self._write_gis:
            self.write_raster("states")

    def read_results(
        self,
        chunksize=100,
        drop=["crs", "sfincsgrid"],
        fn_map="sfincs_map.nc",
        fn_his="sfincs_his.nc",
        **kwargs,
    ):
        """Read results from sfincs_map.nc and sfincs_his.nc and save to the `results` attribute.
        The staggered nc file format is translated into hydromt.RasterDataArray formats.
        Additionally, hmax is computed from zsmax and zb if present.

        Parameters
        ----------
        chunksize: int, optional
            chunk size along time dimension, by default 100
        drop: list, optional
            list of variables to drop, by default ["crs", "sfincsgrid"]
        fn_map: str, optional
            filename of sfincs_map.nc, by default "sfincs_map.nc"
        fn_his: str, optional
            filename of sfincs_his.nc, by default "sfincs_his.nc"
        """
        if not isabs(fn_map):
            fn_map = join(self.root, fn_map)
        if isfile(fn_map):
            ds_face, ds_edge = utils.read_sfincs_map_results(
                fn_map,
                crs=self.crs,
                chunksize=chunksize,
                drop=drop,
                logger=self.logger,
                **kwargs,
            )
            # save as dict of DataArray
            self.set_results(ds_face, split_dataset=True)
            self.set_results(ds_edge, split_dataset=True)

        if not isabs(fn_his):
            fn_his = join(self.root, fn_his)
        if isfile(fn_his):
            ds_his = utils.read_sfincs_his_results(
                fn_his, crs=self.crs, chunksize=chunksize
            )
            # drop double vars (map files has priority)
            drop_vars = [v for v in ds_his.data_vars if v in self._results or v in drop]
            ds_his = ds_his.drop_vars(drop_vars)
            self.set_results(ds_his, split_dataset=True)

    def write_raster(
        self,
        variables=["grid", "states", "results.hmax"],
        root=None,
        driver="GTiff",
        compress="deflate",
        **kwargs,
    ):
        """Write model 2D raster variables to geotiff files.

        NOTE: these files are not used by the model by just saved for visualization/
        analysis purposes.

        Parameters
        ----------
        variables: str, list, optional
            Model variables are a combination of attribute and layer (optional) using <attribute>.<layer> syntax.
            Known ratster attributes are ["grid", "states", "results"].
            Different variables can be combined in a list.
            By default, variables is ["grid", "states", "results.hmax"]
        root: Path, str, optional
            The output folder path. If None it defaults to the <model_root>/gis folder (Default)
        kwargs:
            Key-word arguments passed to hydromt.RasterDataset.to_raster(driver='GTiff', compress='lzw').
        """

        # check variables
        if isinstance(variables, str):
            variables = [variables]
        if not isinstance(variables, list):
            raise ValueError(f'"variables" should be a list, not {type(list)}.')
        # check root
        if root is None:
            root = join(self.root, "gis")
        if not os.path.isdir(root):
            os.makedirs(root)
        # save to file
        for var in variables:
            vsplit = var.split(".")
            attr = vsplit[0]
            obj = getattr(self, f"_{attr}")
            if obj is None or len(obj) == 0:
                continue  # empty
            self.logger.info(f"Write raster file(s) for {var} to 'gis' subfolder")
            layers = vsplit[1:] if len(vsplit) >= 2 else list(obj.keys())
            for layer in layers:
                if layer not in obj:
                    self.logger.warning(f"Variable {attr}.{layer} not found: skipping.")
                    continue
                da = obj[layer]
                if len(da.dims) != 2 or "time" in da.dims:
                    continue
                # only write active cells to gis files
                da = da.raster.clip_geom(self.region, mask=True).raster.mask_nodata()
                if da.raster.res[1] > 0:  # make sure orientation is N->S
                    da = da.raster.flipud()
                da.raster.to_raster(
                    join(root, f"{layer}.tif"),
                    driver=driver,
                    compress=compress,
                    **kwargs,
                )

    def write_vector(
        self,
        variables=["geoms", "forcing.bzs", "forcing.dis"],
        root=None,
        gdf=None,
        **kwargs,
    ):
        """Write model vector (geoms) variables to geojson files.

        NOTE: these files are not used by the model by just saved for visualization/
        analysis purposes.

        Parameters
        ----------
        variables: str, list, optional
            geoms variables. By default all geoms are saved.
        root: Path, str, optional
            The output folder path. If None it defaults to the <model_root>/gis folder (Default)
        kwargs:
            Key-word arguments passed to geopandas.GeoDataFrame.to_file(driver='GeoJSON').
        """
        kwargs.update(driver="GeoJSON")  # fixed
        # check variables
        if isinstance(variables, str):
            variables = [variables]
        if not isinstance(variables, list):
            raise ValueError(f'"variables" should be a list, not {type(list)}.')
        # check root
        if root is None:
            root = join(self.root, "gis")
        if not os.path.isdir(root):
            os.makedirs(root)
        # save to file
        for var in variables:
            vsplit = var.split(".")
            attr = vsplit[0]
            obj = getattr(self, f"_{attr}")
            if obj is None or len(obj) == 0:
                continue  # empty
            self.logger.info(f"Write vector file(s) for {var} to 'gis' subfolder")
            names = vsplit[1:] if len(vsplit) >= 2 else list(obj.keys())
            for name in names:
                if name not in obj:
                    self.logger.warning(f"Variable {attr}.{name} not found: skipping.")
                    continue
                if isinstance(obj[name], gpd.GeoDataFrame):
                    gdf = obj[name]
                else:
                    try:
                        gdf = obj[name].vector.to_gdf()
                        # xy name -> difficult!
                        name = [
                            v[-1] for v in self._FORCING_1D.values() if name in v[0]
                        ][0]
                    except:
                        self.logger.debug(
                            f"Variable {attr}.{name} could not be written to vector file."
                        )
                        pass
                gdf.to_file(join(root, f"{name}.geojson"), **kwargs)

    ## model configuration

    def read_config(self, config_fn: str = "sfincs.inp", epsg: int = None) -> None:
        """Parse config from SFINCS input file.
        If in write-only mode the config is initialized with default settings.

        Parameters
        ----------
        config_fn: str
            Filename of config file, by default "sfincs.inp".
            If in a different folder than the model root, the root is updated.
        epsg: int
            EPSG code of the model CRS. Only used if missing in the SFINCS input file, by default None.
        """
        inp = SfincsInput()  # initialize with defaults
        if self._read:  # in read-only or append mode, try reading config_fn
            if not isfile(config_fn) and not isabs(config_fn) and self._root:
                # path relative to self.root
                config_fn = abspath(join(self.root, config_fn))
            elif isfile(config_fn) and abspath(dirname(config_fn)) != self._root:
                # new root
                mode = (
                    "r+"
                    if self._write and self._read
                    else ("w" if self._write else "r")
                )
                root = abspath(dirname(config_fn))
                self.logger.warning(f"updating the model root to: {root}")
                self.set_root(root=root, mode=mode)
            else:
                raise IOError(f"SFINCS input file not found {config_fn}")
            # read config_fn
            inp.read(inp_fn=config_fn)
        # overwrite / initialize config attribute
        self._config = inp.to_dict()
        if epsg is not None and "epsg" not in self.config:
            self.config.update(epsg=epsg)
        self.update_grid_from_config()  # update grid properties based on sfincs.inp

    def write_config(self, config_fn: str = "sfincs.inp"):
        """Write config to <root/config_fn>"""
        self._assert_write_mode
        if not isabs(config_fn) and self._root:
            config_fn = join(self.root, config_fn)

        inp = SfincsInput.from_dict(self.config)
        inp.write(inp_fn=abspath(config_fn))

    def update_spatial_attrs(self):
        """Update geospatial `config` (sfincs.inp) attributes based on grid"""
        dx, dy = self.res
        # TODO check self.bounds with rotation!! origin not necessary equal to total_bounds
        west, south, _, _ = self.bounds
        if self.crs is not None:
            self.set_config("epsg", self.crs.to_epsg())
        self.set_config("mmax", self.width)
        self.set_config("nmax", self.height)
        self.set_config("dx", dx)
        self.set_config("dy", abs(dy))  # dy is always positive (orientation is S -> N)
        self.set_config("x0", west)
        self.set_config("y0", south)

    def update_grid_from_config(self):
        """Update grid properties based on `config` (sfincs.inp) attributes"""
        self.grid_type = (
            "quadtree" if self.config.get("qtrfile") is not None else "regular"
        )
        if self.grid_type == "regular":
            self.reggrid = RegularGrid(
                x0=self.config.get("x0"),
                y0=self.config.get("y0"),
                dx=self.config.get("dx"),
                dy=self.config.get("dy"),
                nmax=self.config.get("nmax"),
                mmax=self.config.get("mmax"),
                rotation=self.config.get("rotation", 0),
                epsg=self.config.get("epsg"),
            )
        else:
            raise not NotImplementedError("Quadtree grid not implemented yet")
            # self.quadtree = QuadtreeGrid()

    def get_spatial_attrs(self, crs=None):
        """Get geospatial `config` (sfincs.inp) attributes.

        Parameters
        ----------
        crs: int, CRS
            Coordinate reference system

        Returns
        -------
        shape: tuple of int
            width, height
        transform: Affine.transform
            Geospatial transform
        crs: pyproj.CRS
            Coordinate reference system
        """
        return utils.get_spatial_attrs(self.config, crs=crs, logger=self.logger)

    def get_model_time(self):
        """Return (tstart, tstop) tuple with parsed model start and end time"""
        tstart = utils.parse_datetime(self.config["tstart"])
        tstop = utils.parse_datetime(self.config["tstop"])
        return tstart, tstop

    ## helper method

    def _parse_datasets_dep(self, datasets_dep, res):
        """Parse filenames or paths of Datasets in list of dictionaries datasets_dep into xr.DataArray and gdf.GeoDataFrames:
        * "elevtn" is parsed into da (xr.DataArray)
        * "offset" is parsed into da_offset (xr.DataArray)
        * "mask" is parsed into gdf (gpd.GeoDataFrame)

        Parameters
        ----------
        datasets_dep : List[dict]
            List of dictionaries with topobathy data, each containing a dataset name or Path (dep) and optional merge arguments.
        res : float
            Resolution of the model grid in meters. Used to obtain the correct zoom level of the depth datasets.
        """
        parse_keys = ["elevtn", "offset", "mask", "da"]
        copy_keys = ["zmin", "zmax", "reproj_method", "merge_method"]

        datasets_out = []
        for dataset in datasets_dep:
            dd = {}
            # read in depth datasets; replace dep (source name; filename or xr.DataArray)
            if "elevtn" in dataset or "da" in dataset:
                da_elv = self.data_catalog.get_rasterdataset(
                    dataset.get("elevtn", dataset.get("da")),
                    geom=self.mask.raster.box,
                    buffer=10,
                    variables=["elevtn"],
                    zoom_level=(res, "meter"),
                )
                dd.update({"da": da_elv})
            else:
                raise ValueError(
                    "No 'elevtn' (topobathy) dataset provided in datasets_dep."
                )

            # read offset filenames
            # NOTE offsets can be xr.DataArrays and floats
            if "offset" in dataset and not isinstance(dataset["offset"], (float, int)):
                da_offset = self.data_catalog.get_rasterdataset(
                    dataset.get("offset"),
                    geom=self.mask.raster.box,
                    buffer=20,
                )
                dd.update({"offset": da_offset})

            # read geodataframes describing valid areas
            if "mask" in dataset:
                gdf_valid = self.data_catalog.get_geodataframe(
                    path_or_key=dataset.get("mask"),
                    geom=self.mask.raster.box,
                )
                dd.update({"gdf_valid": gdf_valid})
<<<<<<< HEAD

            # copy remaining keys
            for key, value in dataset.items():
                if key in copy_keys and key not in dd:
                    dd.update({key: value})
                elif key not in copy_keys + parse_keys:
                    self.logger.warning(f"Unknown key {key} in datasets_dep. Ignoring.")
            datasets_out.append(dd)

=======

            # copy remaining keys
            for key, value in dataset.items():
                if key in copy_keys and key not in dd:
                    dd.update({key: value})
                elif key not in copy_keys + parse_keys:
                    self.logger.warning(f"Unknown key {key} in datasets_dep. Ignoring.")
            datasets_out.append(dd)

>>>>>>> 663464d2
        return datasets_out

    def _parse_datasets_rgh(self, datasets_rgh):
        """Parse filenames or paths of Datasets in list of dictionaries datasets_rgh into xr.DataArrays and gdf.GeoDataFrames:
        * "manning" is parsed into da (xr.DataArray)
        * "lulc" is parsed into da (xr.DataArray) using reclassify table in "reclass_table"
        * "mask" is parsed into gdf_valid (gpd.GeoDataFrame)

        Parameters
        ----------
        datasets_rgh : List[dict], optional
            List of dictionaries with Manning's n datasets. Each dictionary should at least contain one of the following:
            * (1) manning: filename (or Path) of gridded data with manning values
            * (2) lulc (and reclass_table) :a combination of a filename of gridded landuse/landcover and a reclassify table.
            In additon, optional merge arguments can be provided e.g.: merge_method, mask
        """
        parse_keys = ["manning", "lulc", "reclass_table", "mask", "da"]
        copy_keys = ["reproj_method", "merge_method"]

        datasets_out = []
        for dataset in datasets_rgh:
            dd = {}

            if "manning" in dataset or "da" in dataset:
                da_man = self.data_catalog.get_rasterdataset(
                    dataset.get("manning", dataset.get("da")),
                    geom=self.mask.raster.box,
                    buffer=10,
                )
                dd.update({"da": da_man})
            elif "lulc" in dataset:
                # landuse/landcover should always be combined with mapping
                lulc = dataset.get("lulc")
                reclass_table = dataset.get("reclass_table", None)
                if reclass_table is None and isinstance(lulc, str):
                    reclass_table = join(DATADIR, "lulc", f"{lulc}_mapping.csv")
                if not os.path.isfile(reclass_table) and isinstance(lulc, str):
                    raise IOError(
                        f"Manning roughness mapping file not found: {reclass_table}"
                    )
                da_lulc = self.data_catalog.get_rasterdataset(
                    lulc, geom=self.mask.raster.box, buffer=10, variables=["lulc"]
                )
                df_map = self.data_catalog.get_dataframe(reclass_table, index_col=0)
                # reclassify
                da_man = da_lulc.raster.reclassify(df_map[["N"]])["N"]
                dd.update({"da": da_man})
            else:
                raise ValueError("No 'manning' dataset provided in datasets_rgh.")

            # read geodataframes describing valid areas
            if "mask" in dataset:
                gdf_valid = self.data_catalog.get_geodataframe(
                    path_or_key=dataset.get("mask"),
                    geom=self.mask.raster.box,
                )
                dd.update({"gdf_valid": gdf_valid})

            # copy remaining keys
            for key, value in dataset.items():
                if key in copy_keys and key not in dd:
                    dd.update({key: value})
                elif key not in copy_keys + parse_keys:
                    self.logger.warning(f"Unknown key {key} in datasets_rgh. Ignoring.")
            datasets_out.append(dd)
<<<<<<< HEAD

        return datasets_out

    def _parse_datasets_riv(self, datasets_riv):
        parse_keys = ["river", "river_mask", "gdf", "gdf_mask"]
        copy_keys = ["width", "depth", "zb", "type"]

        datasets_out = []
        for dataset in datasets_riv:
            dd = {}

            if "rivers" in dataset:
                gdf_riv = self.data_catalog.get_geodataframe(
                    path_or_key=dataset.get("rivers"),
                    geom=self.mask.raster.box,
                )
                dd.update({"gdf": gdf_riv})
            else:
                raise ValueError("No 'rivers' dataset provided in datasets_riv.")

            if "river_mask" in dataset:
                gdf_riv_mask = self.data_catalog.get_geodataframe(
                    path_or_key=dataset.get("river_mask"),
                    geom=self.mask.raster.box,
                )
                dd.update({"gdf_mask": gdf_riv_mask})

            # copy remaining keys
            for key, value in dataset.items():
                if key in copy_keys and key not in dd:
                    dd.update({key: value})
                elif key not in copy_keys + parse_keys:
                    self.logger.warning(f"Unknown key {key} in datasets_riv. Ignoring.")
            datasets_out.append(dd)
=======
>>>>>>> 663464d2

        return datasets_out<|MERGE_RESOLUTION|>--- conflicted
+++ resolved
@@ -591,13 +591,8 @@
             For a complete overview of all merge options, see :py:function:~hydromt.workflows.merge_multi_dataarrays
         datasets_rgh : List[dict], optional
             List of dictionaries with Manning's n datasets. Each dictionary should at least contain one of the following:
-<<<<<<< HEAD
-            * (1) `manning`: filename (or Path) of gridded data with manning values
-            * (2) `lulc` (and reclass_table) :a combination of a filename of gridded landuse/landcover and a mapping table.
-=======
             * (1) manning: filename (or Path) of gridded data with manning values
             * (2) lulc (and reclass_table) :a combination of a filename of gridded landuse/landcover and a mapping table.
->>>>>>> 663464d2
             In additon, optional merge arguments can be provided e.g.: merge_method, gdf_valid_fn
         buffer_cells : int, optional
             Number of cells between datasets to ensure smooth transition of bed levels, by default 0
@@ -905,27 +900,10 @@
         elif reset_bounds:
             self.setup_mask_bounds(btype=btype, reset_bounds=reset_bounds)
 
-<<<<<<< HEAD
         # keep river centerlines
         if keep_rivers_geom and len(gdf_riv) > 0:
             self.set_geoms(gdf_riv, name="rivers_outflow")
-=======
-        # find intersect of buffer and model grid
-        bounds = utils.mask_bounds(da_mask, gdf_mask=gdf_out_buf)
-        # update model mask
-        if not append_bounds:  # reset existing outflow boundary cells
-            da_mask = da_mask.where(da_mask != 3, np.uint8(1))
-        bounds = np.logical_and(bounds, da_mask == 1)  # make sure not to overwrite
-        n = np.count_nonzero(bounds.values)
-        if n > 0:
-            da_mask = da_mask.where(~bounds, np.uint8(3))
-            self.set_grid(da_mask, "msk")
-            self.logger.debug(f"{n:d} outflow (mask=3) boundary cells set.")
-        if keep_rivers_geom and gdf_riv is not None:
-            gdf_riv = gdf_riv.to_crs(self.crs.to_epsg())
-            gdf_riv.index = gdf_riv.index.values + 1  # one based index
-            self.set_geoms(gdf_riv, name="rivers_out")
->>>>>>> 663464d2
+
 
     def setup_cn_infiltration(self, cn_fn, antecedent_moisture="avg"):
         """Setup model potential maximum soil moisture retention map (scsfile)
@@ -1272,17 +1250,10 @@
         merge: bool = True,
     ):
         """Setup waterlevel forcing.
-<<<<<<< HEAD
 
         Waterlevel boundary conditions are read from a `geodataset` (geospatial point timeseries)
         or a tabular `timeseries` dataframe. At least one of these must be provided.
 
-=======
-
-        Waterlevel boundary conditions are read from a `geodataset` (geospatial point timeseries)
-        or a tabular `timeseries` dataframe. At least one of these must be provided.
-
->>>>>>> 663464d2
         The tabular timeseries data is combined with `locations` if provided,
         or with existing 'bnd' locations if previously set.
 
@@ -1349,11 +1320,7 @@
             gdf_locs = self.data_catalog.get_geodataframe(
                 locations, geom=region, buffer=buffer, crs=self.crs
             ).to_crs(self.crs)
-<<<<<<< HEAD
         elif gdf_locs is None and "bzs" in self.forcing:
-=======
-        elif gdf_locs is None and "bzs" not in self.forcing:
->>>>>>> 663464d2
             gdf_locs = self.forcing["bzs"].vector.to_gdf()
         elif gdf_locs is None:
             raise ValueError("No waterlevel boundary (bnd) points provided.")
@@ -1467,11 +1434,7 @@
             gdf_locs = self.data_catalog.get_geodataframe(
                 locations, geom=self.region, crs=self.crs
             ).to_crs(self.crs)
-<<<<<<< HEAD
         elif gdf_locs is None and "dis" in self.forcing:
-=======
-        elif gdf_locs is None and "dis" not in self.forcing:
->>>>>>> 663464d2
             gdf_locs = self.forcing["dis"].vector.to_gdf()
         elif gdf_locs is None:
             raise ValueError("No discharge boundary (src) points provided.")
@@ -2788,7 +2751,6 @@
                     geom=self.mask.raster.box,
                 )
                 dd.update({"gdf_valid": gdf_valid})
-<<<<<<< HEAD
 
             # copy remaining keys
             for key, value in dataset.items():
@@ -2798,17 +2760,6 @@
                     self.logger.warning(f"Unknown key {key} in datasets_dep. Ignoring.")
             datasets_out.append(dd)
 
-=======
-
-            # copy remaining keys
-            for key, value in dataset.items():
-                if key in copy_keys and key not in dd:
-                    dd.update({key: value})
-                elif key not in copy_keys + parse_keys:
-                    self.logger.warning(f"Unknown key {key} in datasets_dep. Ignoring.")
-            datasets_out.append(dd)
-
->>>>>>> 663464d2
         return datasets_out
 
     def _parse_datasets_rgh(self, datasets_rgh):
@@ -2874,42 +2825,5 @@
                 elif key not in copy_keys + parse_keys:
                     self.logger.warning(f"Unknown key {key} in datasets_rgh. Ignoring.")
             datasets_out.append(dd)
-<<<<<<< HEAD
-
-        return datasets_out
-
-    def _parse_datasets_riv(self, datasets_riv):
-        parse_keys = ["river", "river_mask", "gdf", "gdf_mask"]
-        copy_keys = ["width", "depth", "zb", "type"]
-
-        datasets_out = []
-        for dataset in datasets_riv:
-            dd = {}
-
-            if "rivers" in dataset:
-                gdf_riv = self.data_catalog.get_geodataframe(
-                    path_or_key=dataset.get("rivers"),
-                    geom=self.mask.raster.box,
-                )
-                dd.update({"gdf": gdf_riv})
-            else:
-                raise ValueError("No 'rivers' dataset provided in datasets_riv.")
-
-            if "river_mask" in dataset:
-                gdf_riv_mask = self.data_catalog.get_geodataframe(
-                    path_or_key=dataset.get("river_mask"),
-                    geom=self.mask.raster.box,
-                )
-                dd.update({"gdf_mask": gdf_riv_mask})
-
-            # copy remaining keys
-            for key, value in dataset.items():
-                if key in copy_keys and key not in dd:
-                    dd.update({key: value})
-                elif key not in copy_keys + parse_keys:
-                    self.logger.warning(f"Unknown key {key} in datasets_riv. Ignoring.")
-            datasets_out.append(dd)
-=======
->>>>>>> 663464d2
 
         return datasets_out