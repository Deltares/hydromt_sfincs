--- conflicted
+++ resolved
@@ -3043,28 +3043,17 @@
                 self.logger.warning(f"sbgfile not found at {fn}")
                 return
 
-<<<<<<< HEAD
             if self.grid_type == "regular":
-                if fn.parts[-1].endswith(".sbg"): # read binary file
+                if fn.parts[-1].endswith(".sbg"):  # read binary file
                     self.reggrid.subgrid.read_binary(file_name=fn, mask=self.mask)
                     self.subgrid = self.reggrid.subgrid.to_xarray(
                         dims=self.mask.raster.dims, coords=self.mask.raster.coords
                     )
-                else: # read netcdf file
+                else:  # read netcdf file
                     self.reggrid.subgrid.read(file_name=fn)
                     self.subgrid = self.reggrid.subgrid.ds
             else:
                 self.quadtree.subgrid.read(file_name=fn)    
-=======
-            if fn.parts[-1].endswith(".sbg"):  # read binary file
-                self.reggrid.subgrid.read_binary(file_name=fn, mask=self.mask)
-                self.subgrid = self.reggrid.subgrid.to_xarray(
-                    dims=self.mask.raster.dims, coords=self.mask.raster.coords
-                )
-            else:  # read netcdf file
-                self.reggrid.subgrid.read(file_name=fn)
-                self.subgrid = self.reggrid.subgrid.ds
->>>>>>> b807f98c
 
     def write_subgrid(self):
         """Write SFINCS subgrid file."""
