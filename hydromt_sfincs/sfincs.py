--- conflicted
+++ resolved
@@ -19,11 +19,7 @@
 from hydromt.vector import GeoDataArray, GeoDataset
 from hydromt.workflows.forcing import da_to_timedelta
 from pyproj import CRS
-<<<<<<< HEAD
-from shapely.geometry import LineString, MultiLineString, Polygon, box
-=======
-from shapely.geometry import box, LineString
->>>>>>> 2b2bc18e
+from shapely.geometry import LineString, box
 
 from . import DATADIR, plots, utils, workflows
 from .regulargrid import RegularGrid
