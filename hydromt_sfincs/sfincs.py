--- conflicted
+++ resolved
@@ -211,15 +211,10 @@
         res: float = 100,
         crs: Union[str, int] = "utm",
         rotated: bool = False,
-<<<<<<< HEAD
-        hydrography_fn: str = "merit_hydro",  # TODO: change to None
-        basin_index_fn: str = "merit_hydro_index",  # TODO: change to None
+        hydrography_fn: str = None,
+        basin_index_fn: str = None,
         dec_origin: int = 0,
         dec_rotation: int = 5,
-=======
-        hydrography_fn: str = None,
-        basin_index_fn: str = None,
->>>>>>> d3dccb02
     ):
         """Setup a regular or quadtree grid from a region.
 
