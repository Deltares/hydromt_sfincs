"""
SfincsModel class
"""
from __future__ import annotations

import glob
import logging
import os
from os.path import abspath, basename, dirname, isabs, isfile, join
from pathlib import Path
from typing import Any, Dict, List, Tuple, Union

import geopandas as gpd
import hydromt
import numpy as np
import pandas as pd
import xarray as xr
from hydromt.models.model_grid import GridModel
from hydromt.vector import GeoDataArray, GeoDataset
from hydromt.workflows.forcing import da_to_timedelta
from pyproj import CRS
from shapely.geometry import LineString, box

from . import DATADIR, plots, utils, workflows
from .regulargrid import RegularGrid
from .sfincs_input import SfincsInput

__all__ = ["SfincsModel"]

logger = logging.getLogger(__name__)


class SfincsModel(GridModel):
    # GLOBAL Static class variables that can be used by all methods within
    # SfincsModel class. Typically list of variables (e.g. _MAPS) or
    # dict with varname - filename pairs (e.g. thin_dams : thd)
    _NAME = "sfincs"
    _GEOMS = {
        "observation_points": "obs",
        "observation_lines": "crs",
        "weirs": "weir",
        "thin_dams": "thd",
        "drainage_structures": "drn",
    }  # parsed to dict of geopandas.GeoDataFrame
    _FORCING_1D = {
        # timeseries (can be multiple), locations tuple
        "waterlevel": (["bzs"], "bnd"),
        "waves": (["bzi"], "bnd"),
        "discharge": (["dis"], "src"),
        "precip": (["precip"], None),
        "wind": (["wnd"], None),
        "wavespectra": (["bhs", "btp", "bwd", "bds"], "bwv"),
        "wavemaker": (["whi", "wti", "wst"], "wvp"),  # TODO check names and test
    }
    _FORCING_NET = {
        # 2D forcing sfincs name, rename tuple
        "waterlevel": ("netbndbzsbzi", {"zs": "bzs", "zi": "bzi"}),
        "discharge": ("netsrcdis", {"discharge": "dis"}),
        "precip_2d": ("netampr", {"Precipitation": "precip_2d"}),
        "press_2d": ("netamp", {"barometric_pressure": "press_2d"}),
        "wind_2d": (
            "netamuamv",
            {"eastward_wind": "wind_u", "northward_wind": "wind_v"},
        ),
    }
    _FORCING_SPW = {"spiderweb": "spw"}  # TODO add read and write functions
    _MAPS = ["msk", "dep", "scs", "manning", "qinf", "smax", "seff", "ks", "vol"]
    _STATES = ["rst", "ini"]
    _FOLDERS = []
    _CLI_ARGS = {"region": "setup_grid_from_region", "res": "setup_grid_from_region"}
    _CONF = "sfincs.inp"
    _DATADIR = DATADIR
    _ATTRS = {
        "dep": {"standard_name": "elevation", "unit": "m+ref"},
        "msk": {"standard_name": "mask", "unit": "-"},
        "scs": {
            "standard_name": "potential maximum soil moisture retention",
            "unit": "in",
        },
        "qinf": {"standard_name": "infiltration rate", "unit": "mm.hr-1"},
        "manning": {"standard_name": "manning roughness", "unit": "s.m-1/3"},
        "vol": {"standard_name": "storage volume", "unit": "m3"},
        "bzs": {"standard_name": "waterlevel", "unit": "m+ref"},
        "bzi": {"standard_name": "wave height", "unit": "m"},
        "dis": {"standard_name": "discharge", "unit": "m3.s-1"},
        "precip": {"standard_name": "precipitation", "unit": "mm.hr-1"},
        "precip_2d": {"standard_name": "precipitation", "unit": "mm.hr-1"},
        "press_2d": {"standard_name": "barometric pressure", "unit": "Pa"},
        "wind_u": {"standard_name": "eastward wind", "unit": "m/s"},
        "wind_v": {"standard_name": "northward wind", "unit": "m/s"},
        "wnd": {"standard_name": "wind", "unit": "m/s"},
    }

    def __init__(
        self,
        root: str = None,
        mode: str = "w",
        config_fn: str = "sfincs.inp",
        write_gis: bool = True,
        data_libs: Union[List[str], str] = None,
        logger=logger,
    ):
        """
        The SFINCS model class (SfincsModel) contains methods to read, write, setup and edit
        `SFINCS <https://sfincs.readthedocs.io/en/latest/>`_ models.

        Parameters
        ----------
        root: str, Path, optional
            Path to model folder
        mode: {'w', 'r+', 'r'}
            Open model in write, append or reading mode, by default 'w'
        config_fn: str, Path, optional
            Filename of model config file, by default "sfincs.inp"
        write_gis: bool
            Write model files additionally to geotiff and geojson, by default True
        data_libs: List, str
            List of data catalog yaml files, by default None

        """
        # model folders
        self._write_gis = write_gis
        if write_gis and "gis" not in self._FOLDERS:
            self._FOLDERS.append("gis")

        super().__init__(
            root=root,
            mode=mode,
            config_fn=config_fn,
            data_libs=data_libs,
            logger=logger,
        )

        # placeholder grid classes
        self.grid_type = None
        self.reggrid = None
        self.quadtree = None
        self.subgrid = xr.Dataset()

    @property
    def mask(self) -> xr.DataArray | None:
        """Returns model mask"""
        if self.grid_type == "regular":
            if "msk" in self.grid:
                return self.grid["msk"]
            elif self.reggrid is not None:
                return self.reggrid.empty_mask

    @property
    def region(self) -> gpd.GeoDataFrame:
        """Returns the geometry of the active model cells."""
        # NOTE overwrites property in GridModel
        region = gpd.GeoDataFrame()
        if "region" in self.geoms:
            region = self.geoms["region"]
        elif "msk" in self.grid and np.any(self.grid["msk"] > 0):
            da = xr.where(self.mask > 0, 1, 0).astype(np.int16)
            da.raster.set_nodata(0)
            region = da.raster.vectorize().dissolve()
        elif self.reggrid is not None:
            region = self.reggrid.empty_mask.raster.box
        return region

    @property
    def crs(self) -> CRS | None:
        """Returns the model crs"""
        if self.grid_type == "regular":
            return self.reggrid.crs
        elif self.grid_type == "quadtree":
            return self.quadtree.crs

    def set_crs(self, crs: Any) -> None:
        """Sets the model crs"""
        if self.grid_type == "regular":
            self.reggrid.crs = CRS.from_user_input(crs)
            self.grid.raster.set_crs(self.reggrid.crs)
        elif self.grid_type == "quadtree":
            self.quadtree.crs = CRS.from_user_input(crs)

    def setup_grid(
        self,
        x0: float,
        y0: float,
        dx: float,
        dy: float,
        nmax: int,
        mmax: int,
        rotation: float,
        epsg: int,
    ):
        """Setup a regular or quadtree grid.

        Parameters
        ----------
        x0, y0 : float
            x,y coordinates of the origin of the grid
        dx, dy : float
            grid cell size in x and y direction
        mmax, nmax : int
            number of grid cells in x and y direction
        rotation : float, optional
            rotation of grid [degree angle], by default None
        epsg : int, optional
            epsg-code of the coordinate reference system, by default None
        """
        # TODO gdf_refinement for quadtree

        self.config.update(
            x0=x0,
            y0=y0,
            dx=dx,
            dy=dy,
            nmax=nmax,
            mmax=mmax,
            rotation=rotation,
            epsg=epsg,
        )
        self.update_grid_from_config()

    def setup_grid_from_region(
        self,
        region: dict,
        res: float = 100,
        crs: Union[str, int] = "utm",
        rotated: bool = False,
        hydrography_fn: str = None,
        basin_index_fn: str = None,
        align: bool = False,
        dec_origin: int = 0,
        dec_rotation: int = 3,
    ):
        """Setup a regular or quadtree grid from a region.

        Parameters
        ----------
        region : dict
            Dictionary describing region of interest, e.g.:

            * {'bbox': [xmin, ymin, xmax, ymax]}
            * {'geom': 'path/to/polygon_geometry'}

            For a complete overview of all region options,
            see :py:function:~hydromt.workflows.basin_mask.parse_region
        res : float, optional
            grid resolution, by default 100 m
        crs : Union[str, int], optional
            coordinate reference system of the grid
            if "utm" (default) the best UTM zone is selected
            else a pyproj crs string or epsg code (int) can be provided
        grid_type : str, optional
            grid type, "regular" (default) or "quadtree"
        rotated : bool, optional
            if True, a minimum rotated rectangular grid is fitted around the region, by default False
        hydrography_fn : str
            Name of data source for hydrography data.
        basin_index_fn : str
            Name of data source with basin (bounding box) geometries associated with
            the 'basins' layer of `hydrography_fn`. Only required if the `region` is
            based on a (sub)(inter)basins without a 'bounds' argument.
        align : bool, optional
            If True (default), align target transform to resolution.
            Note that this has only been implemented for non-rotated grids.
        dec_origin : int, optional
            number of decimals to round the origin coordinates, by default 0
        dec_rotation : int, optional
            number of decimals to round the rotation angle, by default 3

        See Also
        --------
        hydromt.workflows.basin_mask.parse_region
        """
        # setup `region` of interest of the model.
        self.setup_region(
            region=region,
            hydrography_fn=hydrography_fn,
            basin_index_fn=basin_index_fn,
        )
        # get pyproj crs of best UTM zone if crs=utm
        pyproj_crs = hydromt.gis_utils.parse_crs(
            crs, self.region.to_crs(4326).total_bounds
        )
        if self.geoms["region"].crs != pyproj_crs:
            self.geoms["region"] = self.geoms["region"].to_crs(pyproj_crs)

        # update config for geographic coordinates
        if pyproj_crs.is_geographic:
            self.set_config("crsgeo", 1)

        # create grid from region
        # NOTE keyword rotated is added to still have the possibility to create unrotated grids if needed (e.g. for FEWS?)
        if rotated:
            geom = self.geoms["region"].unary_union
            x0, y0, mmax, nmax, rot = utils.rotated_grid(
                geom, res, dec_origin=dec_origin, dec_rotation=dec_rotation
            )
        else:
            x0, y0, x1, y1 = self.geoms["region"].total_bounds
            if align:
                x0 = round(x0 / res) * res
                y0 = round(y0 / res) * res
            else:
                x0, y0 = round(x0, dec_origin), round(y0, dec_origin)
            mmax = int(np.ceil((x1 - x0) / res))
            nmax = int(np.ceil((y1 - y0) / res))
            rot = 0
        self.setup_grid(
            x0=x0,
            y0=y0,
            dx=res,
            dy=res,
            nmax=nmax,
            mmax=mmax,
            rotation=rot,
            epsg=pyproj_crs.to_epsg(),
        )

    def setup_dep(
        self,
        datasets_dep: List[dict],
        buffer_cells: int = 0,  # not in list
        interp_method: str = "linear",  # used for buffer cells only
    ):
        """Interpolate topobathy (dep) data to the model grid.

        Adds model grid layers:

        * **dep**: combined elevation/bathymetry [m+ref]

        Parameters
        ----------
        datasets_dep : List[dict]
            List of dictionaries with topobathy data, each containing a dataset name or Path (elevtn) and optional merge arguments e.g.:
            [{'elevtn': merit_hydro, 'zmin': 0.01}, {'elevtn': gebco, 'offset': 0, 'merge_method': 'first', 'reproj_method': 'bilinear'}]
            For a complete overview of all merge options, see :py:function:~hydromt.workflows.merge_multi_dataarrays
        buffer_cells : int, optional
            Number of cells between datasets to ensure smooth transition of bed levels, by default 0
        interp_method : str, optional
            Interpolation method used to fill the buffer cells , by default "linear"
        """

        # retrieve model resolution to determine zoom level for xyz-datasets
        # TODO fix for quadtree
        if not self.mask.raster.crs.is_geographic:
            res = np.abs(self.mask.raster.res[0])
        else:
            res = np.abs(self.mask.raster.res[0]) * 111111.0

        datasets_dep = self._parse_datasets_dep(datasets_dep, res=res)

        if self.grid_type == "regular":
            da_dep = workflows.merge_multi_dataarrays(
                da_list=datasets_dep,
                da_like=self.mask,
                buffer_cells=buffer_cells,
                interp_method=interp_method,
                logger=self.logger,
            )

            # check if no nan data is present in the bed levels
            nmissing = int(np.sum(np.isnan(da_dep.values)))
            if nmissing > 0:
                self.logger.warning(f"Interpolate elevation at {nmissing} cells")
                da_dep = da_dep.raster.interpolate_na(
                    method="rio_idw", extrapolate=True
                )

            self.set_grid(da_dep, name="dep")
            # FIXME this shouldn't be necessary, since da_dep should already have a crs
            if self.crs is not None and self.grid.raster.crs is None:
                self.grid.set_crs(self.crs)

            if "depfile" not in self.config:
                self.config.update({"depfile": "sfincs.dep"})
        elif self.grid_type == "quadtree":
            raise NotImplementedError(
                "Create dep not yet implemented for quadtree grids."
            )

    def setup_mask_active(
        self,
        mask: Union[str, Path, gpd.GeoDataFrame] = None,
        include_mask: Union[str, Path, gpd.GeoDataFrame] = None,
        exclude_mask: Union[str, Path, gpd.GeoDataFrame] = None,
        mask_buffer: int = 0,
        zmin: float = None,
        zmax: float = None,
        fill_area: float = 10.0,
        drop_area: float = 0.0,
        connectivity: int = 8,
        all_touched: bool = True,
        reset_mask: bool = True,
    ):
        """Setup active model cells.

        The SFINCS model mask defines inactive (msk=0), active (msk=1), and waterlevel boundary (msk=2)
        and outflow boundary (msk=3) cells. This method sets the active and inactive cells.

        Active model cells are based on a region and cells with valid elevation (i.e. not nodata),
        optionally bounded by areas inside the include geomtries, outside the exclude geomtries,
        larger or equal than a minimum elevation threshhold and smaller or equal than a
        maximum elevation threshhold.
        All conditions are combined using a logical AND operation.

        Sets model layers:

        * **msk** map: model mask [-]

        Parameters
        ----------
        mask: str, Path, gpd.GeoDataFrame, optional
            Path or data source name of polygons to initiliaze active mask with; proceding arguments can be used to include/exclude cells
            If not given, existing mask (if present) used, else mask is initialized empty.
        include_mask, exclude_mask: str, Path, gpd.GeoDataFrame, optional
            Path or data source name of polygons to include/exclude from the active model domain.
            Note that include (second last) and exclude (last) areas are processed after other critera,
            i.e. `zmin`, `zmax` and `drop_area`, and thus overrule these criteria for active model cells.
        mask_buffer: float, optional
            If larger than zero, extend the `include_mask` geometry with a buffer [m],
            by default 0.
        zmin, zmax : float, optional
            Minimum and maximum elevation thresholds for active model cells.
        fill_area : float, optional
            Maximum area [km2] of contiguous cells below `zmin` or above `zmax` but surrounded
            by cells within the valid elevation range to be kept as active cells, by default 10 km2.
        drop_area : float, optional
            Maximum area [km2] of contiguous cells to be set as inactive cells, by default 0 km2.
        connectivity, {4, 8}:
            The connectivity used to define contiguous cells, if 4 only horizontal and vertical
            connections are used, if 8 (default) also diagonal connections.
        all_touched: bool, optional
            if True (default) include (or exclude) a cell in the mask if it touches any of the
            include (or exclude) geometries. If False, include a cell only if its center is
            within one of the shapes, or if it is selected by Bresenham's line algorithm.
        reset_mask: bool, optional
            If True  (default), reset existing mask layer. If False updating existing mask.
        """
        # read geometries
        gdf_mask, gdf_include, gdf_exclude = None, None, None
        bbox = self.region.to_crs(4326).total_bounds
        if mask is not None:
            if not isinstance(mask, gpd.GeoDataFrame) and str(mask).endswith(".pol"):
                # NOTE polygons should be in same CRS as model
                gdf_mask = utils.polygon2gdf(
                    feats=utils.read_geoms(fn=mask), crs=self.region.crs
                )
            else:
                gdf_mask = self.data_catalog.get_geodataframe(mask, bbox=bbox)
            if mask_buffer > 0:  # NOTE assumes model in projected CRS!
                gdf_mask["geometry"] = gdf_mask.to_crs(self.crs).buffer(mask_buffer)
        if include_mask is not None:
            if not isinstance(include_mask, gpd.GeoDataFrame) and str(
                include_mask
            ).endswith(".pol"):
                # NOTE polygons should be in same CRS as model
                gdf_include = utils.polygon2gdf(
                    feats=utils.read_geoms(fn=include_mask), crs=self.region.crs
                )
            else:
                gdf_include = self.data_catalog.get_geodataframe(
                    include_mask, bbox=bbox
                )
        if exclude_mask is not None:
            if not isinstance(exclude_mask, gpd.GeoDataFrame) and str(
                exclude_mask
            ).endswith(".pol"):
                gdf_exclude = utils.polygon2gdf(
                    feats=utils.read_geoms(fn=exclude_mask), crs=self.region.crs
                )
            else:
                gdf_exclude = self.data_catalog.get_geodataframe(
                    exclude_mask, bbox=bbox
                )

        # get mask
        if self.grid_type == "regular":
            da_mask = self.reggrid.create_mask_active(
                da_mask=self.grid["msk"] if "msk" in self.grid else None,
                da_dep=self.grid["dep"] if "dep" in self.grid else None,
                gdf_mask=gdf_mask,
                gdf_include=gdf_include,
                gdf_exclude=gdf_exclude,
                zmin=zmin,
                zmax=zmax,
                fill_area=fill_area,
                drop_area=drop_area,
                connectivity=connectivity,
                all_touched=all_touched,
                reset_mask=reset_mask,
                logger=self.logger,
            )
            self.set_grid(da_mask, name="msk")
            # update config
            if "mskfile" not in self.config:
                self.config.update({"mskfile": "sfincs.msk"})
            if "indexfile" not in self.config:
                self.config.update({"indexfile": "sfincs.ind"})
            # update region
            if np.any(da_mask >= 1):
                self.logger.info("Derive region geometry based on active cells.")
                # make mask with ones and zeros only -> vectorize ones
                region = da_mask.where(da_mask <= 1, 1).raster.vectorize()
                if region.empty:
                    raise ValueError("No region found.")
                self.set_geoms(region, "region")
            else:
                self.logger.warning("No active cells found.")

    def setup_mask_bounds(
        self,
        btype: str = "waterlevel",
        include_mask: Union[str, Path, gpd.GeoDataFrame] = None,
        exclude_mask: Union[str, Path, gpd.GeoDataFrame] = None,
        include_mask_buffer: int = 0,
        zmin: float = None,
        zmax: float = None,
        connectivity: int = 8,
        all_touched: bool = False,
        reset_bounds: bool = False,
    ):
        """Set boundary cells in the model mask.

        The SFINCS model mask defines inactive (msk=0), active (msk=1), and waterlevel boundary (msk=2)
        and outflow boundary (msk=3) cells. Active cells set using the `setup_mask` method,
        while this method sets both types of boundary cells, see `btype` argument.

        Boundary cells at the edge of the active model domain,
        optionally bounded by areas inside the include geomtries, outside the exclude geomtries,
        larger or equal than a minimum elevation threshhold and smaller or equal than a
        maximum elevation threshhold.
        All conditions are combined using a logical AND operation.

        Updates model layers:

        * **msk** map: model mask [-]

        Parameters
        ----------
        btype: {'waterlevel', 'outflow'}
            Boundary type
        include_mask, exclude_mask: str, Path, gpd.GeoDataFrame, optional
            Path or data source name for geometries with areas to include/exclude from
            the model boundary.
        zmin, zmax : float, optional
            Minimum and maximum elevation thresholds for boundary cells.
            Note that when include and exclude areas are used, the elevation range is
            only applied on cells within the include area and outside the exclude area.
        reset_bounds: bool, optional
            If True, reset existing boundary cells of the selected boundary
            type (`btype`) before setting new boundary cells, by default False.
        all_touched: bool, optional
            if True (default) include (or exclude) a cell in the mask if it touches any of the
            include (or exclude) geometries. If False, include a cell only if its center is
            within one of the shapes, or if it is selected by Bresenham's line algorithm.
        connectivity, {4, 8}:
            The connectivity used to detect the model edge, if 4 only horizontal and vertical
            connections are used, if 8 (default) also diagonal connections.
        """

        # get include / exclude geometries
        gdf_include, gdf_exclude = None, None
        bbox = self.mask.raster.transform_bounds(4326)
        if include_mask is not None:
            if not isinstance(include_mask, gpd.GeoDataFrame) and str(
                include_mask
            ).endswith(".pol"):
                # NOTE polygons should be in same CRS as model
                gdf_include = utils.polygon2gdf(
                    feats=utils.read_geoms(fn=include_mask), crs=self.region.crs
                )
            else:
                gdf_include = self.data_catalog.get_geodataframe(
                    include_mask, bbox=bbox
                )
            if include_mask_buffer > 0:
                if self.crs.is_geographic:
                    include_mask_buffer = include_mask_buffer / 111111.0
                gdf_include["geometry"] = gdf_include.to_crs(self.crs).buffer(
                    include_mask_buffer
                )
        if exclude_mask is not None:
            if not isinstance(exclude_mask, gpd.GeoDataFrame) and str(
                exclude_mask
            ).endswith(".pol"):
                gdf_exclude = utils.polygon2gdf(
                    feats=utils.read_geoms(fn=exclude_mask), crs=self.region.crs
                )
            else:
                gdf_exclude = self.data_catalog.get_geodataframe(
                    exclude_mask, bbox=bbox
                )

        # mask values
        if self.grid_type == "regular":
            da_mask = self.reggrid.create_mask_bounds(
                da_mask=self.grid["msk"],
                btype=btype,
                gdf_include=gdf_include,
                gdf_exclude=gdf_exclude,
                da_dep=self.grid["dep"] if "dep" in self.grid else None,
                zmin=zmin,
                zmax=zmax,
                connectivity=connectivity,
                all_touched=all_touched,
                reset_bounds=reset_bounds,
                logger=self.logger,
            )
            self.set_grid(da_mask, name="msk")

    def setup_subgrid(
        self,
        datasets_dep: List[dict],
        datasets_rgh: List[dict] = [],
        datasets_riv: List[dict] = [],
        buffer_cells: int = 0,
        nbins: int = 10,
        nr_subgrid_pixels: int = 20,
        nrmax: int = 2000,  # blocksize
        max_gradient: float = 5.0,
        z_minimum: float = -99999.0,
        manning_land: float = 0.04,
        manning_sea: float = 0.02,
        rgh_lev_land: float = 0.0,
        write_dep_tif: bool = False,
        write_man_tif: bool = False,
    ):
        """Setup method for subgrid tables based on a list of
        elevation and Manning's roughness datasets.

        These datasets are used to derive relations between the water level
        and the volume in a cell to do the continuity update,
        and a representative water depth used to calculate momentum fluxes.

        This allows that one can compute on a coarser computational grid,
        while still accounting for the local topography and roughness.

        Parameters
        ----------
        datasets_dep : List[dict]
            List of dictionaries with topobathy data.
            Each should minimally contain a data catalog source name, data file path,
            or xarray raster object ('elevtn').
            Optional merge arguments include: 'zmin', 'zmax', 'mask', 'offset', 'reproj_method',
            and 'merge_method', see example below. For a complete overview of all merge options,
            see :py:function:~hydromt.workflows.merge_multi_dataarrays

            ::

                [
                    {'elevtn': 'merit_hydro', 'zmin': 0.01},
                    {'elevtn': 'gebco', 'offset': 0, 'merge_method': 'first', reproj_method: 'bilinear'}
                ]

        datasets_rgh : List[dict], optional
            List of dictionaries with Manning's n datasets. Each dictionary should at
            least contain one of the following:

            * manning: filename (or Path) of gridded data with manning values
            * lulc (and reclass_table): a combination of a filename of gridded
              landuse/landcover and a mapping table.

            In additon, optional merge arguments can be provided, e.g.:

            ::

                [
                    {'manning': 'manning_data'},
                    {'lulc': 'esa_worlcover', 'reclass_table': 'esa_worlcover_mapping'}
                ]

        datasets_riv : List[dict], optional
            List of dictionaries with river datasets. Each dictionary should at least
            contain a river centerline data and optionally a river mask:

            * centerlines: filename (or Path) of river centerline with attributes
              rivwth (river width [m]; required if not river mask provided),
              rivdph or rivbed (river depth [m]; river bedlevel [m+REF]),
              manning (Manning's n [s/m^(1/3)]; optional)
            * mask (optional): filename (or Path) of river mask
            * river attributes (optional): "rivdph", "rivbed", "rivwth", "manning"
              to fill missing values
            * arguments to the river burn method (optional):
              segment_length [m] (default 500m) and riv_bank_q [0-1] (default 0.5)
              which used to estimate the river bank height in case river depth is provided.

            For more info see :py:function:~hydromt.workflows.bathymetry.burn_river_rect

           ::

                [{'centerlines': 'river_lines', 'mask': 'river_mask', 'manning': 0.035}]

        buffer_cells : int, optional
            Number of cells between datasets to ensure smooth transition of bed levels,
            by default 0
        nbins : int, optional
            Number of bins in which hypsometry is subdivided, by default 10
        nr_subgrid_pixels : int, optional
            Number of subgrid pixels per computational cell, by default 20
        nrmax : int, optional
            Maximum number of cells per subgrid-block, by default 2000
            These blocks are used to prevent memory issues while working with large datasets
        max_gradient : float, optional
            If slope in hypsometry exceeds this value, then smoothing is applied,
            to prevent numerical stability problems, by default 5.0
        z_minimum : float, optional
            Minimum depth in the subgrid tables, by default -99999.0
        manning_land, manning_sea : float, optional
            Constant manning roughness values for land and sea, by default 0.04 and 0.02 s.m-1/3
            Note that these values are only used when no Manning's n datasets are provided,
            or to fill the nodata values
        rgh_lev_land : float, optional
            Elevation level to distinguish land and sea roughness
            (when using manning_land and manning_sea), by default 0.0
        write_dep_tif, write_man_tif : bool, optional
            Write geotiff of the merged topobathy / roughness on the subgrid resolution.
            These files are not used by SFINCS, but can be used for visualisation and
            downscaling of the floodmaps. Unlinke the SFINCS files it is written
            to disk at execution of this method. By default False
        """
        # retrieve model resolution
        # TODO fix for quadtree
        if not self.mask.raster.crs.is_geographic:
            res = np.abs(self.mask.raster.res[0]) / nr_subgrid_pixels
        else:
            res = np.abs(self.mask.raster.res[0]) * 111111.0 / nr_subgrid_pixels

        datasets_dep = self._parse_datasets_dep(datasets_dep, res=res)

        if len(datasets_rgh) > 0:
            # NOTE conversion from landuse/landcover to manning happens here
            datasets_rgh = self._parse_datasets_rgh(datasets_rgh)

        if len(datasets_riv) > 0:
            datasets_riv = self._parse_datasets_riv(datasets_riv)

        # folder where high-resolution topobathy and manning geotiffs are stored
        if write_dep_tif or write_man_tif:
            highres_dir = os.path.join(self.root, "subgrid")
            if not os.path.isdir(highres_dir):
                os.makedirs(highres_dir)
        else:
            highres_dir = None

        if self.grid_type == "regular":
            self.reggrid.subgrid.build(
                da_mask=self.mask,
                datasets_dep=datasets_dep,
                datasets_rgh=datasets_rgh,
                datasets_riv=datasets_riv,
                buffer_cells=buffer_cells,
                nbins=nbins,
                nr_subgrid_pixels=nr_subgrid_pixels,
                nrmax=nrmax,
                max_gradient=max_gradient,
                z_minimum=z_minimum,
                manning_land=manning_land,
                manning_sea=manning_sea,
                rgh_lev_land=rgh_lev_land,
                write_dep_tif=write_dep_tif,
                write_man_tif=write_man_tif,
                highres_dir=highres_dir,
                logger=self.logger,
            )
            self.subgrid = self.reggrid.subgrid.to_xarray(
                dims=self.mask.raster.dims, coords=self.mask.raster.coords
            )
        elif self.grid_type == "quadtree":
            pass

        # when building a new subgrid table, always update config
        # NOTE from now onwards, netcdf subgrid tables are used
        self.config.update({"sbgfile": "sfincs_subgrid.nc"})
        # if "sbgfile" not in self.config:  # only add sbgfile if not already present
        #     self.config.update({"sbgfile": "sfincs.sbg"})
        # subgrid is used so no depfile or manningfile needed
        if "depfile" in self.config:
            self.config.pop("depfile")  # remove depfile from config
        if "manningfile" in self.config:
            self.config.pop("manningfile")  # remove manningfile from config

    def setup_river_inflow(
        self,
        rivers: Union[str, Path, gpd.GeoDataFrame] = None,
        hydrography: Union[str, Path, xr.Dataset] = None,
        river_upa: float = 10.0,
        river_len: float = 1e3,
        river_width: float = 500,
        merge: bool = False,
        first_index: int = 1,
        keep_rivers_geom: bool = False,
        reverse_river_geom: bool = False,
    ):
        """Setup discharge (src) points where a river enters the model domain.

        If `rivers` is not provided, river centerlines are extracted from the
        `hydrography` dataset based on the `river_upa` threshold.

        Waterlevel or outflow boundary cells intersecting with the river
        are removed from the model mask.

        Discharge is set to zero at these points, but can be updated
        using the `setup_discharge_forcing` or `setup_discharge_forcing_from_grid` methods.

        Note: this method assumes the rivers are directed from up- to downstream.

        Adds model layers:

        * **dis** forcing: discharge forcing
        * **mask** map: SFINCS mask layer (only if `river_width` > 0)
        * **rivers_inflow** geoms: river centerline (if `keep_rivers_geom`; not used by SFINCS)

        Parameters
        ----------
        rivers : str, Path, gpd.GeoDataFrame, optional
            Path, data source name, or geopandas object for river centerline data.
            If present, the 'uparea' and 'rivlen' attributes are used.
        hydrography: str, Path, xr.Dataset optional
            Path, data source name, or a xarray raster object for hydrography data.

            * Required layers: ['uparea', 'flwdir'].
        river_upa : float, optional
            Minimum upstream area threshold for rivers [km2], by default 10.0
        river_len: float, optional
            Mimimum river length within the model domain threshhold [m], by default 1 km.
        river_width: float, optional
            Estimated constant width [m] of the inflowing river. Boundary cells within
            half the width are forced to be closed (mask = 1) to avoid instabilities with
            nearby open or waterlevel boundary cells, by default 500 m.
        merge: bool, optional
            If True, merge rivers source points with existing points, by default False.
        first_index: int, optional
            First index for the river source points, by default 1.
        keep_rivers_geom: bool, optional
            If True, keep a geometry of the rivers "rivers_inflow" in geoms. By default False.
        reverse_river_geom: bool, optional
            If True, assume that segments in 'rivers' are drawn from downstream to upstream.
            Only used if 'rivers' is not None, By default False

        See Also
        --------
        setup_discharge_forcing
        setup_discharge_forcing_from_grid
        """
        da_flwdir, da_uparea, gdf_riv = None, None, None
        if hydrography is not None:
            ds = self.data_catalog.get_rasterdataset(
                hydrography,
                bbox=self.mask.raster.transform_bounds(4326),
                variables=["uparea", "flwdir"],
                buffer=5,
            )
            da_flwdir = ds["flwdir"]
            da_uparea = ds["uparea"]
        elif (
            isinstance(rivers, str)
            and rivers == "rivers_outflow"
            and rivers in self.geoms
        ):
            # reuse rivers from setup_river_in/outflow
            gdf_riv = self.geoms[rivers]
        elif rivers is not None:
            gdf_riv = self.data_catalog.get_geodataframe(
                rivers, geom=self.region
            ).to_crs(self.crs)
        else:
            raise ValueError("Either hydrography or rivers must be provided.")

        gdf_src, gdf_riv = workflows.river_boundary_points(
            region=self.region,
            res=self.reggrid.dx,
            gdf_riv=gdf_riv,
            da_flwdir=da_flwdir,
            da_uparea=da_uparea,
            river_len=river_len,
            river_upa=river_upa,
            inflow=True,
            reverse_river_geom=reverse_river_geom,
            logger=self.logger,
        )
        n = len(gdf_src.index)
        self.logger.info(f"Found {n} river inflow points.")
        if n == 0:
            return

        # set forcing src pnts
        gdf_src.index = gdf_src.index + first_index
        self.set_forcing_1d(gdf_locs=gdf_src.copy(), name="dis", merge=merge)

        # set river
        if keep_rivers_geom:
            self.set_geoms(gdf_riv, name="rivers_inflow")

        # update mask if river_width > 0
        if "rivwth" in gdf_src.columns:
            river_width = gdf_src["rivwth"].fillna(river_width)
        if np.any(river_width > 0) and np.any(self.mask > 1):
            # apply buffer
            gdf_src["geometry"] = gdf_src.buffer(river_width / 2)
            # find intersect of buffer and model grid
            tmp_msk = self.reggrid.create_mask_bounds(
                xr.where(self.mask > 0, 1, 0).astype(np.uint8), gdf_include=gdf_src
            )
            reset_msk = np.logical_and(tmp_msk > 1, self.mask > 1)
            # update model mask
            n = int(np.sum(reset_msk))
            if n > 0:
                da_mask = self.mask.where(~reset_msk, np.uint8(1))
                self.set_grid(da_mask, "msk")
                self.logger.info(f"Boundary cells (n={n}) updated around src points.")

    def setup_river_outflow(
        self,
        rivers: Union[str, Path, gpd.GeoDataFrame] = None,
        hydrography: Union[str, Path, xr.Dataset] = None,
        river_upa: float = 10.0,
        river_len: float = 1e3,
        river_width: float = 500,
        keep_rivers_geom: bool = False,
        reset_bounds: bool = False,
        btype: str = "outflow",
        reverse_river_geom: bool = False,
    ):
        """Setup open boundary cells (mask=3) where a river flows
        out of the model domain.

        If `rivers` is not provided, river centerlines are extracted from the
        `hydrography` dataset based on the `river_upa` threshold.

        River outflows that intersect with discharge source point or waterlevel
        boundary cells are omitted.

        Note: this method assumes the rivers are directed from up- to downstream.

        Adds / edits model layers:

        * **msk** map: edited by adding outflow points (msk=3)
        * **rivers_outflow** geoms: river centerline (if `keep_rivers_geom`; not used by SFINCS)

        Parameters
        ----------
        rivers : str, Path, gpd.GeoDataFrame, optional
            Path, data source name, or geopandas object for river centerline data.
            If present, the 'uparea' and 'rivlen' attributes are used.
        hydrography: str, Path, xr.Dataset optional
            Path, data source name, or a xarray raster object for hydrography data.

            * Required layers: ['uparea', 'flwdir'].
        river_upa : float, optional
            Minimum upstream area threshold for rivers [km2], by default 10.0
        river_len: float, optional
            Mimimum river length within the model domain threshhold [m], by default 1000 m.
        river_width: int, optional
            The width [m] of the open boundary cells in the SFINCS msk file.
            By default 500m, i.e.: 250m to each side of the outflow location.
        append_bounds: bool, optional
            If True, write new outflow boundary cells on top of existing. If False (default),
            first reset existing outflow boundary cells to normal active cells.
        keep_rivers_geom: bool, optional
            If True, keep a geometry of the rivers "rivers_outflow" in geoms. By default False.
        reset_bounds: bool, optional
            If True, reset existing outlfow boundary cells before setting new boundary cells,
            by default False.
        btype: {'waterlevel', 'outflow'}
            Boundary type
        reverse_river_geom: bool, optional
            If True, assume that segments in 'rivers' are drawn from downstream to upstream.
            Only used if rivers is not None, By default False

        See Also
        --------
        setup_mask_bounds
        """
        da_flwdir, da_uparea, gdf_riv = None, None, None
        if hydrography is not None:
            ds = self.data_catalog.get_rasterdataset(
                hydrography,
                bbox=self.mask.raster.transform_bounds(4326),
                variables=["uparea", "flwdir"],
                buffer=5,
            )
            da_flwdir = ds["flwdir"]
            da_uparea = ds["uparea"]
        elif (
            isinstance(rivers, str)
            and rivers == "rivers_inflow"
            and rivers in self.geoms
        ):
            # reuse rivers from setup_river_in/outflow
            gdf_riv = self.geoms[rivers]
        elif rivers is not None:
            gdf_riv = self.data_catalog.get_geodataframe(
                rivers, geom=self.region
            ).to_crs(self.crs)
        else:
            raise ValueError("Either hydrography or rivers must be provided.")

        # TODO reproject region and gdf_riv to utm zone if model crs is geographic
        gdf_out, gdf_riv = workflows.river_boundary_points(
            region=self.region,
            res=self.reggrid.dx,
            gdf_riv=gdf_riv,
            da_flwdir=da_flwdir,
            da_uparea=da_uparea,
            river_len=river_len,
            river_upa=river_upa,
            inflow=False,
            reverse_river_geom=reverse_river_geom,
            logger=self.logger,
        )

        if len(gdf_out) > 0:
            if "rivwth" in gdf_out.columns:
                river_width = gdf_out["rivwth"].fillna(river_width)
            gdf_out["geometry"] = gdf_out.buffer(river_width / 2)
            # remove points near waterlevel boundary cells
            if np.any(self.mask == 2) and btype == "outflow":
                gdf_msk2 = utils.get_bounds_vector(self.mask)
                # NOTE: this should be a single geom
                geom = gdf_msk2[gdf_msk2["value"] == 2].unary_union
                gdf_out = gdf_out[~gdf_out.intersects(geom)]
            # remove outflow points near source points
            if "dis" in self.forcing and len(gdf_out) > 0:
                geom = self.forcing["dis"].vector.to_gdf().unary_union
                gdf_out = gdf_out[~gdf_out.intersects(geom)]

        # update mask
        n = len(gdf_out.index)
        self.logger.info(f"Found {n} valid river outflow points.")
        if n > 0:
            self.setup_mask_bounds(
                btype=btype, include_mask=gdf_out, reset_bounds=reset_bounds
            )
        elif reset_bounds:
            self.setup_mask_bounds(btype=btype, reset_bounds=reset_bounds)

        # keep river centerlines
        if keep_rivers_geom and len(gdf_riv) > 0:
            self.set_geoms(gdf_riv, name="rivers_outflow")

    # Function to create constant spatially varying infiltration
    def setup_constant_infiltration(
        self,
        qinf=None,
        lulc=None,
        reclass_table=None,
        reproj_method="average",
    ):
        """Setup spatially varying constant infiltration rate (qinffile).

        Adds model layers:

        * **qinf** map: constant infiltration rate [mm/hr]

        Parameters
        ----------
        qinf : str, Path, or RasterDataset
            Spatially varying infiltration rates [mm/hr]
        lulc: str, Path, or RasterDataset
            Landuse/landcover data set
        reclass_table: str, Path, or pd.DataFrame
            Reclassification table to convert landuse/landcover to infiltration rates [mm/hr]
        reproj_method : str, optional
            Resampling method for reprojecting the infiltration data to the model grid.
            By default 'average'. For more information see, :py:meth:`hydromt.raster.RasterDataArray.reproject_like`
        """

        # get infiltration data
        if qinf is not None:
            da_inf = self.data_catalog.get_rasterdataset(
                qinf,
                bbox=self.mask.raster.transform_bounds(4326),
                buffer=10,
            )
        elif lulc is not None:
            # landuse/landcover should always be combined with mapping
            if reclass_table is None:
                raise IOError(
                    f"Infiltration mapping file should be provided for {lulc}"
                )
            da_lulc = self.data_catalog.get_rasterdataset(
                lulc,
                bbox=self.mask.raster.transform_bounds(4326),
                buffer=10,
                variables=["lulc"],
            )
            df_map = self.data_catalog.get_dataframe(
                reclass_table,
                variables=["qinf"],
                index_col=0,  # driver kwargs
            )
            # reclassify
            da_inf = da_lulc.raster.reclassify(df_map)["qinf"]
        else:
            raise ValueError(
                "Either qinf or lulc must be provided when setting up constant infiltration."
            )

        # reproject infiltration data to model grid
        da_inf = da_inf.raster.mask_nodata()  # set nodata to nan
        da_inf = da_inf.raster.reproject_like(self.mask, method=reproj_method)

        # check on nan values
        if np.logical_and(np.isnan(da_inf), self.mask >= 1).any():
            self.logger.warning("NaN values found in infiltration data; filled with 0")
            da_inf = da_inf.fillna(0)
        da_inf.raster.set_nodata(-9999.0)

        # set grid
        mname = "qinf"
        da_inf.attrs.update(**self._ATTRS.get(mname, {}))
        self.set_grid(da_inf, name=mname)

        # update config: remove default inf and set qinf map
        self.set_config(f"{mname}file", f"sfincs.{mname}")
        self.config.pop("qinf", None)

    # Function to create curve number for SFINCS
    def setup_cn_infiltration(self, cn, antecedent_moisture="avg", reproj_method="med"):
        """Setup model potential maximum soil moisture retention map (scsfile)
        from gridded curve number map.

        Adds model layers:

        * **scs** map: potential maximum soil moisture retention [inch]

        Parameters
        ---------
        cn: str, Path, or RasterDataset
            Name of gridded curve number map.

            * Required layers without antecedent runoff conditions: ['cn']
            * Required layers with antecedent runoff conditions: ['cn_dry', 'cn_avg', 'cn_wet']
        antecedent_moisture: {'dry', 'avg', 'wet'}, optional
            Antecedent runoff conditions.
            None if data has no antecedent runoff conditions.
            By default `avg`
        reproj_method : str, optional
            Resampling method for reprojecting the curve number data to the model grid.
            By default 'med'. For more information see, :py:meth:`hydromt.raster.RasterDataArray.reproject_like`
        """
        # get data
        da_org = self.data_catalog.get_rasterdataset(
            cn, bbox=self.mask.raster.transform_bounds(4326), buffer=10
        )
        # read variable
        v = "cn"
        if antecedent_moisture:
            v = f"cn_{antecedent_moisture}"
        if isinstance(da_org, xr.Dataset) and v in da_org.data_vars:
            da_org = da_org[v]
        elif not isinstance(da_org, xr.DataArray):
            raise ValueError(f"Could not find variable {v} in {cn}")

        # reproject using median
        da_cn = da_org.raster.reproject_like(self.grid, method=reproj_method)

        # convert to potential maximum soil moisture retention S (1000/CN - 10) [inch]
        da_scs = workflows.cn_to_s(da_cn, self.mask > 0).round(3)

        # set grid
        mname = "scs"
        da_scs.attrs.update(**self._ATTRS.get(mname, {}))
        self.set_grid(da_scs, name=mname)
        # update config: remove default infiltration values and set scs map
        self.config.pop("qinf", None)
        self.set_config(f"{mname}file", f"sfincs.{mname}")

    # Function to create curve number for SFINCS including recovery via saturated hydraulic conductivity [mm/hr]
    def setup_cn_infiltration_with_ks(
        self, lulc, hsg, ksat, reclass_table, effective, block_size=2000
    ):
        """Setup model the Soil Conservation Service (SCS) Curve Number (CN) files for SFINCS
        including recovery term based on the soil saturation

        Parameters
        ---------
        lulc : str, Path, or RasterDataset
            Landuse/landcover data set
        hsg : str, Path, or RasterDataset
            HSG (Hydrological Similarity Group) in integers
        ksat : str, Path, or RasterDataset
            Ksat (saturated hydraulic conductivity) [mm/hr]
        reclass_table : str, Path, or RasterDataset
            reclass table to relate landcover with soiltype
        effective : float
            estimate of percentage effective soil, e.g. 0.50 for 50%
        block_size : float
            maximum block size - use larger values will get more data in memory but can be faster, default=2000
        """

        # Read the datafiles
        da_landuse = self.data_catalog.get_rasterdataset(
            lulc, bbox=self.mask.raster.transform_bounds(4326), buffer=10
        )
        da_HSG = self.data_catalog.get_rasterdataset(
            hsg, bbox=self.mask.raster.transform_bounds(4326), buffer=10
        )
        da_Ksat = self.data_catalog.get_rasterdataset(
            ksat, bbox=self.mask.raster.transform_bounds(4326), buffer=10
        )
        df_map = self.data_catalog.get_dataframe(reclass_table, index_col=0)

        # Define outputs
        da_smax = xr.full_like(self.mask, -9999, dtype=np.float32)
        da_ks = xr.full_like(self.mask, -9999, dtype=np.float32)

        # Compute resolution land use (we are assuming that is the finest)
        resolution_landuse = np.mean(
            [abs(da_landuse.raster.res[0]), abs(da_landuse.raster.res[1])]
        )
        if da_landuse.raster.crs.is_geographic:
            resolution_landuse = (
                resolution_landuse * 111111.0
            )  # assume 1 degree is 111km

        # Define the blocks
        nrmax = block_size
        nmax = np.shape(self.mask)[0]
        mmax = np.shape(self.mask)[1]
        refi = self.config["dx"] / resolution_landuse  # finest resolution of landuse
        nrcb = int(np.floor(nrmax / refi))  # nr of regular cells in a block
        nrbn = int(np.ceil(nmax / nrcb))  # nr of blocks in n direction
        nrbm = int(np.ceil(mmax / nrcb))  # nr of blocks in m direction
        x_dim, y_dim = self.mask.raster.x_dim, self.mask.raster.y_dim

        # avoid blocks with width or height of 1
        merge_last_col = False
        merge_last_row = False
        if mmax % nrcb == 1:
            nrbm -= 1
            merge_last_col = True
        if nmax % nrcb == 1:
            nrbn -= 1
            merge_last_row = True

        ## Loop through blocks
        ib = -1
        for ii in range(nrbm):
            bm0 = ii * nrcb  # Index of first m in block
            bm1 = min(bm0 + nrcb, mmax)  # last m in block
            if merge_last_col and ii == (nrbm - 1):
                bm1 += 1

            for jj in range(nrbn):
                bn0 = jj * nrcb  # Index of first n in block
                bn1 = min(bn0 + nrcb, nmax)  # last n in block
                if merge_last_row and jj == (nrbn - 1):
                    bn1 += 1

                # Count
                ib += 1
                self.logger.debug(
                    f"\nblock {ib + 1}/{nrbn * nrbm} -- "
                    f"col {bm0}:{bm1-1} | row {bn0}:{bn1-1}"
                )

                # calculate transform and shape of block at cell and subgrid level
                da_mask_block = self.mask.isel(
                    {x_dim: slice(bm0, bm1), y_dim: slice(bn0, bn1)}
                ).load()

                # Call workflow
                (
                    da_smax_block,
                    da_ks_block,
                ) = workflows.curvenumber.scs_recovery_determination(
                    da_landuse, da_HSG, da_Ksat, df_map, da_mask_block
                )

                # New place in the overall matrix
                sn, sm = slice(bn0, bn1), slice(bm0, bm1)
                da_smax[sn, sm] = da_smax_block
                da_ks[sn, sm] = da_ks_block

        # Done
        self.logger.info(f"Done with determination of values (in blocks).")

        # Specify the effective soil retention (seff)
        da_seff = da_smax
        da_seff = da_seff * effective
        da_seff.raster.set_nodata(da_smax.raster.nodata)

        # set grids for seff, smax and ks (saturated hydraulic conductivity)
        names = ["smax", "seff", "ks"]
        data = [da_smax, da_seff, da_ks]
        for name, da in zip(names, data):
            # Give metadata to the layer and set grid
            da.attrs.update(**self._ATTRS.get(name, {}))
            self.set_grid(da, name=name)

            # update config: set maps
            self.set_config(f"{name}file", f"sfincs.{name}")  # give it to SFINCS

        # Remove qinf variable in sfincs
        self.config.pop("qinf", None)

    # Roughness
    def setup_manning_roughness(
        self,
        datasets_rgh: List[dict] = [],
        manning_land=0.04,
        manning_sea=0.02,
        rgh_lev_land=0,
    ):
        """Setup model manning roughness map (manningfile) from gridded manning data or a combinataion of gridded
        land-use/land-cover map and manning roughness mapping table.

        Adds model layers:

        * **man** map: manning roughness coefficient [s.m-1/3]

        Parameters
        ---------
        datasets_rgh : List[dict], optional
            List of dictionaries with Manning's n datasets. Each dictionary should at least contain one of the following:
            * (1) manning: filename (or Path) of gridded data with manning values
            * (2) lulc (and reclass_table) :a combination of a filename of gridded landuse/landcover and a mapping table.
            In additon, optional merge arguments can be provided e.g.: merge_method, gdf_valid_fn
        manning_land, manning_sea : float, optional
            Constant manning roughness values for land and sea, by default 0.04 and 0.02 s.m-1/3
            Note that these values are only used when no Manning's n datasets are provided, or to fill the nodata values
        rgh_lev_land : float, optional
            Elevation level to distinguish land and sea roughness (when using manning_land and manning_sea), by default 0.0
        """

        if len(datasets_rgh) > 0:
            datasets_rgh = self._parse_datasets_rgh(datasets_rgh)
        else:
            datasets_rgh = []

        # fromdep keeps track of whether any manning values should be based on the depth or not
        fromdep = len(datasets_rgh) == 0
        if self.grid_type == "regular":
            if len(datasets_rgh) > 0:
                da_man = workflows.merge_multi_dataarrays(
                    da_list=datasets_rgh,
                    da_like=self.mask,
                    interp_method="linear",
                    logger=self.logger,
                )
                fromdep = np.isnan(da_man).where(self.mask > 0, False).any()
            if "dep" in self.grid and fromdep:
                da_man0 = xr.where(
                    self.grid["dep"] >= rgh_lev_land, manning_land, manning_sea
                )
            elif fromdep:
                da_man0 = xr.full_like(self.mask, manning_land, dtype=np.float32)

            if len(datasets_rgh) > 0 and fromdep:
                self.logger.warning("nan values in manning roughness array")
                da_man = da_man.where(~np.isnan(da_man), da_man0)
            elif fromdep:
                da_man = da_man0
            da_man.raster.set_nodata(-9999.0)

            # set grid
            mname = "manning"
            da_man.attrs.update(**self._ATTRS.get(mname, {}))
            self.set_grid(da_man, name=mname)
            # update config: remove default manning values and set maning map
            for v in ["manning_land", "manning_sea", "rgh_lev_land"]:
                self.config.pop(v, None)
            self.set_config(f"{mname}file", f"sfincs.{mname[:3]}")

    def setup_observation_points(
        self,
        locations: Union[str, Path, gpd.GeoDataFrame],
        merge: bool = True,
        **kwargs,
    ):
        """Setup model observation point locations.

        Adds model layers:

        * **obs** geom: observation point locations

        Parameters
        ---------
        locations: str, Path, gpd.GeoDataFrame, optional
            Path, data source name, or geopandas object for observation point locations.
        merge: bool, optional
            If True, merge the new observation points with the existing ones. By default True.
        """
        name = self._GEOMS["observation_points"]

        # FIXME ensure the catalog is loaded before adding any new entries
        self.data_catalog.sources

        gdf_obs = self.data_catalog.get_geodataframe(
            locations, geom=self.region, assert_gtype="Point", **kwargs
        ).to_crs(self.crs)

        if not gdf_obs.geometry.type.isin(["Point"]).all():
            raise ValueError("Observation points must be of type Point.")

        if merge and name in self.geoms:
            gdf0 = self._geoms.pop(name)
            gdf_obs = gpd.GeoDataFrame(pd.concat([gdf_obs, gdf0], ignore_index=True))
            self.logger.info(f"Adding new observation points to existing ones.")

        self.set_geoms(gdf_obs, name)
        self.set_config(f"{name}file", f"sfincs.{name}")

    def setup_observation_lines(
        self,
        locations: Union[str, Path, gpd.GeoDataFrame],
        merge: bool = True,
        **kwargs,
    ):
        """Setup model observation lines (cross-sections) to monitor discharges.

        Adds model layers:

        * **crs** geom: observation lines (cross-sections)

        Parameters
        ---------
        locations: str, Path, gpd.GeoDataFrame, optional
            Path, data source name, or geopandas object for observation lines (cross-sections).
        merge: bool, optional
            If True, merge the new observation lines with the existing ones. By default True.
        """
        name = self._GEOMS["observation_lines"]

        # FIXME ensure the catalog is loaded before adding any new entries
        self.data_catalog.sources

        # FIXME assert_gtype="LineString" does not work for MultiLineString and default seems to be Point (??)
        gdf_obs = self.data_catalog.get_geodataframe(
            locations, geom=self.region, assert_gtype=None, **kwargs
        ).to_crs(self.crs)

        # make sure MultiLineString are converted to LineString
        gdf_obs = gdf_obs.explode(index_parts=True).reset_index(drop=True)

        if not gdf_obs.geometry.type.isin(["LineString"]).all():
            raise ValueError("Observation lines must be of type LineString.")

        if merge and name in self.geoms:
            gdf0 = self._geoms.pop(name)
            gdf_obs = gpd.GeoDataFrame(pd.concat([gdf_obs, gdf0], ignore_index=True))
            self.logger.info(f"Adding new observation lines to existing ones.")

        self.set_geoms(gdf_obs, name)
        self.set_config(f"{name}file", f"sfincs.{name}")

    def setup_structures(
        self,
        structures: Union[str, Path, gpd.GeoDataFrame],
        stype: str,
        dep: Union[str, Path, xr.DataArray] = None,
        buffer: float = None,
        dz: float = None,
        merge: bool = True,
        **kwargs,
    ):
        """Setup thin dam or weir structures.

        Adds model layer (depending on `stype`):

        * **thd** geom: thin dam
        * **weir** geom: weir / levee

        Parameters
        ----------
        structures : str, Path
            Path, data source name, or geopandas object to structure line geometry file.
            The "name" (for thd and weir), "z" and "par1" (for weir only) variables are optional.
            For weirs: `dz` must be provided if gdf has no "z" column or ZLineString;
            "par1" defaults to 0.6 if gdf has no "par1" column.
        stype : {'thd', 'weir'}
            Structure type.
        dep : str, Path, xr.DataArray, optional
            Path, data source name, or xarray raster object ('elevtn') describing the depth in an
            alternative resolution which is used for sampling the weir.
        buffer : float, optional
            If provided, describes the distance from the centerline to the foot of the structure.
            This distance is supplied to the raster.sample as the window (wdw).
        merge : bool, optional
            If True, merge with existing'stype' structures, by default True.
        dz: float, optional
            If provided, for weir structures the z value is calculated from
            the model elevation (dep) plus dz.
        """

        # read, clip and reproject
        gdf_structures = self.data_catalog.get_geodataframe(
            structures, geom=self.region, **kwargs
        ).to_crs(self.crs)

        cols = {
            "thd": ["name", "geometry"],
            "weir": ["name", "z", "par1", "geometry"],
        }
        assert stype in cols, f"stype must be one of {list(cols.keys())}"
        gdf = gdf_structures[
            [c for c in cols[stype] if c in gdf_structures.columns]
        ]  # keep relevant cols

        structs = utils.gdf2linestring(gdf)  # check if it parsed correct
        # sample zb values from dep file and set z = zb + dz
        if stype == "weir" and (dep is not None or dz is not None):
            if dep is None or dep == "dep":
                assert "dep" in self.grid, "dep layer not found"
                elv = self.grid["dep"]
            else:
                elv = self.data_catalog.get_rasterdataset(
                    dep, geom=self.region, buffer=5, variables=["elevtn"]
                )

            # calculate window size from buffer
            if buffer is not None:
                res = abs(elv.raster.res[0])
                if elv.raster.crs.is_geographic:
                    res = res * 111111.0
                window_size = int(np.ceil(buffer / res))
            else:
                window_size = 0
            self.logger.debug(f"Sampling elevation with window size {window_size}")

            structs_out = []
            for s in structs:
                pnts = gpd.points_from_xy(x=s["x"], y=s["y"])
                zb = elv.raster.sample(
                    gpd.GeoDataFrame(geometry=pnts, crs=self.crs), wdw=window_size
                )
                if zb.ndim > 1:
                    zb = zb.max(axis=1)

                s["z"] = zb.values
                if dz is not None:
                    s["z"] += float(dz)
                structs_out.append(s)
            gdf = utils.linestring2gdf(structs_out, crs=self.crs)
        # Else function if you define elevation of weir
        elif stype == "weir" and np.any(["z" not in s for s in structs]):
            raise ValueError("Weir structure requires z values.")
        # combine with existing structures if present
        if merge and stype in self.geoms:
            gdf0 = self._geoms.pop(stype)
            gdf = gpd.GeoDataFrame(pd.concat([gdf, gdf0], ignore_index=True))
            self.logger.info(f"Adding {stype} structures to existing structures.")

        # set structures
        self.set_geoms(gdf, stype)
        self.set_config(f"{stype}file", f"sfincs.{stype}")

    def setup_drainage_structures(
        self,
        structures: Union[str, Path, gpd.GeoDataFrame],
        stype: str = "pump",
        discharge: float = 0.0,
        merge: bool = True,
        **kwargs,
    ):
        """Setup drainage structures.

        Adds model layer:
        * **drn** geom: drainage pump or culvert

        Parameters
        ----------
        structures : str, Path
            Path, data source name, or geopandas object to structure line geometry file.
            The line should consist of only 2 points (else first and last points are used), ordered from up to downstream.
            The "type" (1 for pump and 2 for culvert), "par1" ("discharge" also accepted) variables are optional.
            If "type" or "par1" are not provided, they are based on stype or discharge arguments.
        stype : {'pump', 'culvert'}, optional
            Structure type, by default "pump". stype is converted to integer "type" to match with SFINCS expectations.
        discharge : float, optional
            Discharge of the structure, by default 0.0. For culverts, this is the maximum discharge,
            since actual discharge depends on waterlevel gradient
        merge : bool, optional
            If True, merge with existing drainage structures, by default True.
        """

        stype = stype.lower()
        svalues = {"pump": 1, "culvert": 2}
        if stype not in svalues:
            raise ValueError('stype must be one of "pump", "culvert"')
        svalue = svalues[stype]

        # read, clip and reproject
        gdf_structures = self.data_catalog.get_geodataframe(
            structures, geom=self.region, **kwargs
        ).to_crs(self.crs)

        # check if type (int) is present in gdf, else overwrite from args
        # TODO also add check if type is interger?
        if "type" not in gdf_structures:
            gdf_structures["type"] = svalue
        # if discharge is provided, rename to par1
        if "discharge" in gdf_structures:
            gdf_structures = gdf_structures.rename(columns={"discharge": "par1"})

        # add par1, par2, par3, par4, par5 if not present
        # NOTE only par1 is used in the model
        if "par1" not in gdf_structures:
            gdf_structures["par1"] = discharge
        if "par2" not in gdf_structures:
            gdf_structures["par2"] = 0
        if "par3" not in gdf_structures:
            gdf_structures["par3"] = 0
        if "par4" not in gdf_structures:
            gdf_structures["par4"] = 0
        if "par5" not in gdf_structures:
            gdf_structures["par5"] = 0

        # multi to single lines
        lines = gdf_structures.explode(column="geometry").reset_index(drop=True)
        # get start [0] and end [1] points
        endpoints = lines.boundary.explode(index_parts=True).unstack()
        # merge start and end points into a single linestring
        gdf_structures["geometry"] = endpoints.apply(
            lambda x: LineString(x.values.tolist()), axis=1
        )

        # combine with existing structures if present
        if merge and "drn" in self.geoms:
            gdf0 = self._geoms.pop("drn")
            gdf_structures = gpd.GeoDataFrame(
                pd.concat([gdf_structures, gdf0], ignore_index=True)
            )
            self.logger.info(f"Adding {stype} structures to existing structures.")

        # set structures
        self.set_geoms(gdf_structures, "drn")
        self.set_config("drnfile", "sfincs.drn")

    def setup_storage_volume(
        self,
        storage_locs: Union[str, Path, gpd.GeoDataFrame],
        volume: Union[float, List[float]] = None,
        height: Union[float, List[float]] = None,
        merge: bool = True,
    ):
        """Setup storage volume.

        Adds model layer:
        * **vol** map: storage volume for green infrastructure

        Parameters
        ----------
        storage_locs : str, Path
            Path, data source name, or geopandas object to storage location polygon or point geometry file.
            Optional "volume" or "height" attributes can be provided to set the storage volume.
        volume : float, optional
            Storage volume [m3], by default None
        height : float, optional
            Storage height [m], by default None
        merge : bool, optional
            If True, merge with existing storage volumes, by default True.

        """

        # read, clip and reproject
        gdf = self.data_catalog.get_geodataframe(
            storage_locs,
            geom=self.region,
            buffer=10,
        ).to_crs(self.crs)

        if self.grid_type == "regular":
            # if merge, add new storage volumes to existing ones
            if merge and "vol" in self.grid:
                da_vol = self.grid["vol"]
            else:
                da_vol = xr.full_like(self.mask, 0, dtype=np.float64)

            # add storage volumes form gdf to da_vol
            da_vol = workflows.add_storage_volume(
                da_vol,
                gdf,
                volume=volume,
                height=height,
                logger=self.logger,
            )

            # set grid
            mname = "vol"
            da_vol.attrs.update(**self._ATTRS.get(mname, {}))
            self.set_grid(da_vol, name=mname)
            # update config
            self.set_config(f"{mname}file", f"sfincs.{mname[:3]}")

    ### FORCING
    def set_forcing_1d(
        self,
        df_ts: pd.DataFrame = None,
        gdf_locs: gpd.GeoDataFrame = None,
        name: str = "bzs",
        merge: bool = True,
    ):
        """Set 1D forcing time series for 'bzs' or 'dis' boundary conditions.

        1D forcing exists of point location `gdf_locs` and associated timeseries `df_ts`.
        If `gdf_locs` is None, the currently set locations are used.

        If merge is True, time series in `df_ts` with the same index will
        overwrite existing data. Time series with new indices are added to
        the existing forcing.

        In case the forcing time series have a numeric index, the index is converted to
        a datetime index assuming the index is in seconds since `tref`.

        Parameters
        ----------
        df_ts : pd.DataFrame, optional
            1D forcing time series data. If None, dummy forcing data is added.
        gdf_locs : gpd.GeoDataFrame, optional
            Location of waterlevel boundary points. If None, the currently set locations are used.
        name : str, optional
            Name of the waterlevel boundary time series file, by default 'bzs'.
        merge : bool, optional
            If True, merge with existing forcing data, by default True.
        """
        # check dtypes
        if gdf_locs is not None:
            if not isinstance(gdf_locs, gpd.GeoDataFrame):
                raise ValueError("gdf_locs must be a gpd.GeoDataFrame")
            if not gdf_locs.index.is_integer() and gdf_locs.index.is_unique:
                raise ValueError("gdf_locs index must be unique integer values")
            if not gdf_locs.geometry.type.isin(["Point"]).all():
                raise ValueError("gdf_locs geometry must be Point")
            if gdf_locs.crs != self.crs:
                gdf_locs = gdf_locs.to_crs(self.crs)
        elif name in self.forcing:
            gdf_locs = self.forcing[name].vector.to_gdf()
        if df_ts is not None:
            if not isinstance(df_ts, pd.DataFrame):
                raise ValueError("df_ts must be a pd.DataFrame")
            if not df_ts.columns.is_integer() and df_ts.columns.is_unique:
                raise ValueError("df_ts column names must be unique integer values")
        # parse datetime index
        if df_ts is not None and df_ts.index.is_numeric():
            if "tref" not in self.config:
                raise ValueError(
                    "tref must be set in config to convert numeric index to datetime index"
                )
            tref = utils.parse_datetime(self.config["tref"])
            df_ts.index = tref + pd.to_timedelta(df_ts.index, unit="sec")
        # parse location index
        if (
            gdf_locs is not None
            and df_ts is not None
            and gdf_locs.index.size == df_ts.columns.size
            and not set(gdf_locs.index) == set(df_ts.columns)
        ):
            # loop over integer columns and find matching index
            for col in gdf_locs.select_dtypes(include=np.integer).columns:
                if set(gdf_locs[col]) == set(df_ts.columns):
                    gdf_locs = gdf_locs.set_index(col)
                    self.logger.info(f"Setting gdf_locs index to {col}")
                    break
            if not (gdf_locs.index) == set(df_ts.columns):
                gdf_locs = gdf_locs.set_index(df_ts.columns)
                self.logger.info(
                    f"No matching index column found in gdf_locs; assuming the order is correct"
                )
        # merge with existing data
        if name in self.forcing and merge:
            # read existing data
            da = self.forcing[name]
            gdf0 = da.vector.to_gdf()
            df0 = da.transpose(..., da.vector.index_dim).to_pandas()
            if set(gdf0.index) != set(gdf_locs.index):
                # merge locations; overwrite existing locations with the same name
                gdf0 = gdf0.drop(gdf_locs.index, errors="ignore")
                gdf_locs = pd.concat([gdf0, gdf_locs], axis=0).sort_index()
                # gdf_locs = gpd.GeoDataFrame(gdf_locs, crs=gdf0.crs)
                df0 = df0.reindex(gdf_locs.index, axis=1, fill_value=0)
            if df_ts is None:
                df_ts = df0
            elif set(df0.columns) != set(df_ts.columns):
                # merge timeseries; overwrite existing timeseries with the same name
                df0 = df0.drop(columns=df_ts.columns, errors="ignore")
                df_ts = pd.concat([df0, df_ts], axis=1).sort_index()
                # use linear interpolation and backfill to fill in missing values
                df_ts = df_ts.sort_index()
                df_ts = df_ts.interpolate(method="linear").bfill().fillna(0)
        # location data is required
        if gdf_locs is None:
            raise ValueError(
                f"gdf_locs must be provided if not merged with existing {name} forcing data"
            )
        # fill in missing timeseries
        if df_ts is None:
            df_ts = pd.DataFrame(
                index=pd.date_range(*self.get_model_time(), periods=2),
                data=0,
                columns=gdf_locs.index,
            )
        # set forcing with consistent names
        if not set(gdf_locs.index) == set(df_ts.columns):
            raise ValueError("The gdf_locs index and df_ts columns must be the same")
        gdf_locs.index.name = "index"
        df_ts.columns.name = "index"
        df_ts.index.name = "time"
        da = GeoDataArray.from_gdf(gdf_locs.to_crs(self.crs), data=df_ts, name=name)
        self.set_forcing(da.transpose("time", "index"))

    def setup_waterlevel_forcing(
        self,
        geodataset: Union[str, Path, xr.Dataset] = None,
        timeseries: Union[str, Path, pd.DataFrame] = None,
        locations: Union[str, Path, gpd.GeoDataFrame] = None,
        offset: Union[str, Path, xr.Dataset] = None,
        buffer: float = 5e3,
        merge: bool = True,
    ):
        """Setup waterlevel forcing.

        Waterlevel boundary conditions are read from a `geodataset` (geospatial point timeseries)
        or a tabular `timeseries` dataframe. At least one of these must be provided.

        The tabular timeseries data is combined with `locations` if provided,
        or with existing 'bnd' locations if previously set.

        Adds model forcing layers:

        * **bzs** forcing: waterlevel time series [m+ref]

        Parameters
        ----------
        geodataset: str, Path, xr.Dataset, optional
            Path, data source name, or xarray data object for geospatial point timeseries.
        timeseries: str, Path, pd.DataFrame, optional
            Path, data source name, or pandas data object for tabular timeseries.
        locations: str, Path, gpd.GeoDataFrame, optional
            Path, data source name, or geopandas object for bnd point locations.
            It should contain a 'index' column matching the column names in `timeseries`.
        offset: str, Path, xr.Dataset, float, optional
            Path, data source name, constant value or xarray raster data for gridded offset
            between vertical reference of elevation and waterlevel data,
            The offset is added to the waterlevel data.
        buffer: float, optional
            Buffer [m] around model water level boundary cells to select waterlevel gauges,
            by default 5 km.
        merge : bool, optional
            If True, merge with existing forcing data, by default True.

        See Also
        --------
        set_forcing_1d
        """
        gdf_locs, df_ts = None, None
        tstart, tstop = self.get_model_time()  # model time
        # buffer around msk==2 values
        if np.any(self.mask == 2):
            region = self.mask.where(self.mask == 2, 0).raster.vectorize()
        else:
            region = self.region
        # read waterlevel data from geodataset or geodataframe
        if geodataset is not None:
            # read and clip data in time & space
            da = self.data_catalog.get_geodataset(
                geodataset,
                geom=region,
                buffer=buffer,
                variables=["waterlevel"],
                time_tuple=(tstart, tstop),
                crs=self.crs,
            )
            df_ts = da.transpose(..., da.vector.index_dim).to_pandas()
            gdf_locs = da.vector.to_gdf()
        elif timeseries is not None:
            df_ts = self.data_catalog.get_dataframe(
                timeseries,
                time_tuple=(tstart, tstop),
                # kwargs below only applied if timeseries not in data catalog
                parse_dates=True,
                index_col=0,
            )
            df_ts.columns = df_ts.columns.map(int)  # parse column names to integers

        # read location data (if not already read from geodataset)
        if gdf_locs is None and locations is not None:
            gdf_locs = self.data_catalog.get_geodataframe(
                locations, geom=region, buffer=buffer, crs=self.crs
            ).to_crs(self.crs)
            if "index" in gdf_locs.columns:
                gdf_locs = gdf_locs.set_index("index")
            # filter df_ts timeseries based on gdf_locs index
            # this allows to use a subset of the locations in the timeseries
            if df_ts is not None and np.isin(gdf_locs.index, df_ts.columns).all():
                df_ts = df_ts.reindex(gdf_locs.index, axis=1, fill_value=0)
        elif gdf_locs is None and "bzs" in self.forcing:
            gdf_locs = self.forcing["bzs"].vector.to_gdf()
        elif gdf_locs is None:
            raise ValueError("No waterlevel boundary (bnd) points provided.")

        # optionally read offset data and correct df_ts
        if offset is not None and gdf_locs is not None:
            if isinstance(offset, (float, int)):
                df_ts += offset
            else:
                da_offset = self.data_catalog.get_rasterdataset(
                    offset,
                    bbox=self.mask.raster.transform_bounds(4326),
                    buffer=5,
                )
                offset_pnts = da_offset.raster.sample(gdf_locs)
                df_offset = offset_pnts.to_pandas().reindex(df_ts.columns).fillna(0)
                df_ts = df_ts + df_offset
                offset = offset_pnts.mean().values
            self.logger.debug(
                f"waterlevel forcing: applied offset (avg: {offset:+.2f})"
            )

        # set/ update forcing
        self.set_forcing_1d(df_ts=df_ts, gdf_locs=gdf_locs, name="bzs", merge=merge)

    def setup_waterlevel_bnd_from_mask(
        self,
        distance: float = 1e4,
        merge: bool = True,
    ):
        """Setup waterlevel boundary (bnd) points along model waterlevel boundary (msk=2).

        The waterlevel boundary (msk=2) should be set before calling this method,
        e.g.: with `setup_mask_bounds`

        Waterlevels (bzs) are set to zero at these points, but can be updated
        with `setup_waterlevel_forcing`.

        Parameters
        ----------
        distance: float, optional
            Distance [m] between waterlevel boundary points,
            by default 10 km.
        merge : bool, optional
            If True, merge with existing forcing data, by default True.

        See Also
        --------
        setup_waterlevel_forcing
        setup_mask_bounds
        """
        # get waterlevel boundary vector based on mask
        gdf_msk = utils.get_bounds_vector(self.mask)
        gdf_msk2 = gdf_msk[gdf_msk["value"] == 2]

        # convert to meters if crs is geographic
        if self.mask.raster.crs.is_geographic:
            distance = distance / 111111.0

        # create points along boundary
        points = []
        for _, row in gdf_msk2.iterrows():
            distances = np.arange(0, row.geometry.length, distance)
            for d in distances:
                point = row.geometry.interpolate(d)
                points.append((point.x, point.y))

        # create geodataframe with points
        gdf = gpd.GeoDataFrame(geometry=gpd.points_from_xy(*zip(*points)), crs=self.crs)

        # set waterlevel boundary
        self.set_forcing_1d(gdf_locs=gdf, name="bzs", merge=merge)

    def setup_discharge_forcing(
        self,
        geodataset=None,
        timeseries=None,
        locations=None,
        merge=True,
        buffer: float = None,
    ):
        """Setup discharge forcing.

        Discharge timeseries are read from a `geodataset` (geospatial point timeseries)
        or a tabular `timeseries` dataframe. At least one of these must be provided.

        The tabular timeseries data is combined with `locations` if provided,
        or with existing 'src' locations if previously set, e.g., with the
        `setup_river_inflow` method.

        Adds model layers:

        * **dis** forcing: discharge time series [m3/s]

        Parameters
        ----------
        geodataset: str, Path, xr.Dataset, optional
            Path, data source name, or xarray data object for geospatial point timeseries.
        timeseries: str, Path, pd.DataFrame, optional
            Path, data source name, or pandas data object for tabular timeseries.
        locations: str, Path, gpd.GeoDataFrame, optional
            Path, data source name, or geopandas object for bnd point locations.
            It should contain a 'index' column matching the column names in `timeseries`.
        merge : bool, optional
            If True, merge with existing forcing data, by default True.
        buffer: float, optional
            Buffer [m] around model boundary within the model region
            select discharge gauges, by default None.

        See Also
        --------
        setup_river_inflow
        """
        gdf_locs, df_ts = None, None
        tstart, tstop = self.get_model_time()  # model time
        # buffer
        region = self.region
        if buffer is not None:  # TODO this assumes the model crs is projected
            region = region.boundary.buffer(buffer).clip(self.region)
        # read waterlevel data from geodataset or geodataframe
        if geodataset is not None:
            # read and clip data in time & space
            da = self.data_catalog.get_geodataset(
                geodataset,
                geom=region,
                variables=["discharge"],
                time_tuple=(tstart, tstop),
                crs=self.crs,
            )
            df_ts = da.transpose(..., da.vector.index_dim).to_pandas()
            gdf_locs = da.vector.to_gdf()
        elif timeseries is not None:
            df_ts = self.data_catalog.get_dataframe(
                timeseries,
                time_tuple=(tstart, tstop),
                # kwargs below only applied if timeseries not in data catalog
                parse_dates=True,
                index_col=0,
            )
            df_ts.columns = df_ts.columns.map(int)  # parse column names to integers

        # read location data (if not already read from geodataset)
        if gdf_locs is None and locations is not None:
            gdf_locs = self.data_catalog.get_geodataframe(
                locations, geom=region, crs=self.crs
            ).to_crs(self.crs)
            if "index" in gdf_locs.columns:
                gdf_locs = gdf_locs.set_index("index")
            # filter df_ts timeseries based on gdf_locs index
            # this allows to use a subset of the locations in the timeseries
            if df_ts is not None and np.isin(gdf_locs.index, df_ts.columns).all():
                df_ts = df_ts.reindex(gdf_locs.index, axis=1, fill_value=0)
        elif gdf_locs is None and "dis" in self.forcing:
            gdf_locs = self.forcing["dis"].vector.to_gdf()
        elif gdf_locs is None:
            raise ValueError("No discharge boundary (src) points provided.")

        # set/ update forcing
        self.set_forcing_1d(df_ts=df_ts, gdf_locs=gdf_locs, name="dis", merge=merge)

    def setup_discharge_forcing_from_grid(
        self,
        discharge,
        locations=None,
        uparea=None,
        wdw=1,
        rel_error=0.05,
        abs_error=50,
    ):
        """Setup discharge forcing based on a gridded discharge dataset.

        Discharge boundary timesereis are read from the `discharge` dataset
        with gridded discharge time series data.

        The `locations` are snapped to the `uparea` grid if provided based their
        uparea attribute. If not provided, the nearest grid cell is used.

        Adds model layers:

        * **dis** forcing: discharge time series [m3/s]

        Adds meta layer (not used by SFINCS):

        * **src_snapped** geom: snapped gauge location on discharge grid

        Parameters
        ----------
        discharge: str, Path, xr.DataArray optional
            Path,  data source name or xarray data object for gridded discharge timeseries dataset.

            * Required variables: ['discharge' (m3/s)]
            * Required coordinates: ['time', 'y', 'x']
        locations: str, Path, gpd.GeoDataFrame, optional
            Path, data source name, or geopandas data object for point location dataset.
            Not required if point location have previously been set, e.g. using the
            :py:meth:`~hydromt_sfincs.SfincsModel.setup_river_inflow` method.

            * Required variables: ['uparea' (km2)]
        uparea: str, Path, optional
            Path, data source name, or xarray data object for upstream area grid.

            * Required variables: ['uparea' (km2)]
        wdw: int, optional
            Window size in number of cells around discharge boundary locations
            to snap to, only used if ``uparea`` is provided. By default 1.
        rel_error, abs_error: float, optional
            Maximum relative error (default 0.05) and absolute error (default 50 km2)
            between the discharge boundary location upstream area and the upstream area of
            the best fit grid cell, only used if "discharge" geoms has a "uparea" column.

        See Also
        --------
        setup_river_inflow
        """
        if locations is not None:
            gdf = self.data_catalog.get_geodataframe(
                locations, geom=self.region, assert_gtype="Point"
            ).to_crs(self.crs)
        elif "dis" in self.forcing:
            gdf = self.forcing["dis"].vector.to_gdf()
        else:
            raise ValueError("No discharge boundary (src) points provided.")

        # read data
        ds = self.data_catalog.get_rasterdataset(
            discharge,
            bbox=self.mask.raster.transform_bounds(4326),
            buffer=2,
            time_tuple=self.get_model_time(),  # model time
            variables=["discharge"],
            single_var_as_array=False,
        )
        if uparea is not None and "uparea" in gdf.columns:
            da_upa = self.data_catalog.get_rasterdataset(
                uparea,
                bbox=self.mask.raster.transform_bounds(4326),
                buffer=2,
                variables=["uparea"],
            )
            # make sure ds and da_upa align
            ds["uparea"] = da_upa.raster.reproject_like(ds, method="nearest")
        elif "uparea" not in gdf.columns:
            self.logger.warning('No "uparea" column found in location data.')

        # TODO use hydromt core method
        ds_snapped = workflows.snap_discharge(
            ds=ds,
            gdf=gdf,
            wdw=wdw,
            rel_error=rel_error,
            abs_error=abs_error,
            uparea_name="uparea",
            discharge_name="discharge",
            logger=self.logger,
        )
        # set zeros for src points without matching discharge
        da_q = ds_snapped["discharge"].reindex(index=gdf.index, fill_value=0).fillna(0)
        df_q = da_q.transpose("time", ...).to_pandas()
        # update forcing
        self.set_forcing_1d(df_ts=df_q, gdf_locs=gdf, name="dis")
        # keep snapped locations
        self.set_geoms(ds_snapped.vector.to_gdf(), "src_snapped")

    def setup_precip_forcing_from_grid(
        self, precip, dst_res=None, aggregate=False, **kwargs
    ):
        """Setup precipitation forcing from a gridded spatially varying data source.

        If aggregate is True, spatially uniform precipitation forcing is added to
        the model based on the mean precipitation over the model domain.
        If aggregate is False, distributed precipitation is added to the model as netcdf file.
        The data is reprojected to the model CRS (and destination resolution `dst_res` if provided).

        Adds one of these model layer:

        * **netamprfile** forcing: distributed precipitation [mm/hr]
        * **precipfile** forcing: uniform precipitation [mm/hr]

        Parameters
        ----------
        precip, str, Path
            Path to precipitation rasterdataset netcdf file.

            * Required variables: ['precip' (mm)]
            * Required coordinates: ['time', 'y', 'x']

        dst_res: float
            output resolution (m), by default None and computed from source data.
            Only used in combination with aggregate=False
        aggregate: bool, {'mean', 'median'}, optional
            Method to aggregate distributed input precipitation data. If True, mean
            aggregation is used, if False (default) the data is not aggregated and
            spatially distributed precipitation is returned.
        """
        # get data for model domain and config time range
        precip = self.data_catalog.get_rasterdataset(
            precip,
            bbox=self.mask.raster.transform_bounds(4326),
            buffer=2,
            time_tuple=self.get_model_time(),
            variables=["precip"],
        )

        # aggregate or reproject in space
        if aggregate:
            stat = aggregate if isinstance(aggregate, str) else "mean"
            self.logger.debug(f"Aggregate precip using {stat}.")
            zone = self.region.dissolve()  # make sure we have a single (multi)polygon
            precip_out = precip.raster.zonal_stats(zone, stats=stat)[f"precip_{stat}"]
            df_ts = precip_out.where(precip_out >= 0, 0).fillna(0).squeeze().to_pandas()
            self.setup_precip_forcing(df_ts.to_frame())
        else:
            # reproject to model utm crs
            # NOTE: currently SFINCS errors (stack overflow) on large files,
            # downscaling to model grid is not recommended
            kwargs0 = dict(align=dst_res is not None, method="nearest_index")
            kwargs0.update(kwargs)
            meth = kwargs0["method"]
            self.logger.debug(f"Resample precip using {meth}.")
            precip_out = precip.raster.reproject(
                dst_crs=self.crs, dst_res=dst_res, **kwargs
            ).fillna(0)

            # only resample in time if freq < 1H, else keep input values
            if da_to_timedelta(precip_out) < pd.to_timedelta("1H"):
                precip_out = hydromt.workflows.resample_time(
                    precip_out,
                    freq=pd.to_timedelta("1H"),
                    conserve_mass=True,
                    upsampling="bfill",
                    downsampling="sum",
                    logger=self.logger,
                )
            precip_out = precip_out.rename("precip_2d")

            # add to forcing
            self.set_forcing(precip_out, name="precip_2d")

    def setup_precip_forcing(self, timeseries=None, magnitude=None):
        """Setup spatially uniform precipitation forcing (precip).

        Adds model layers:

        * **precipfile** forcing: uniform precipitation [mm/hr]

        Parameters
        ----------
        timeseries, str, Path
            Path to tabulated timeseries csv file with time index in first column
            and location IDs in the first row,
            see :py:meth:`hydromt.open_timeseries_from_table`, for details.
            Note: tabulated timeseries files cannot yet be set through the data_catalog yml file.
        magnitude: float
            Precipitation magnitude [mm/hr] to use if no timeseries is provided.
        """
        tstart, tstop = self.get_model_time()
        if timeseries is not None:
            df_ts = self.data_catalog.get_dataframe(
                timeseries,
                time_tuple=(tstart, tstop),
                # kwargs below only applied if timeseries not in data catalog
                parse_dates=True,
                index_col=0,
            )
        elif magnitude is not None:
            times = pd.date_range(*self.get_model_time(), freq="10T")
            df_ts = pd.DataFrame(
                index=times, data=np.full((len(times), 1), magnitude, dtype=float)
            )
        else:
            raise ValueError("Either timeseries or magnitude must be provided")

        if isinstance(df_ts, pd.DataFrame):
            df_ts = df_ts.squeeze()
        if not isinstance(df_ts, pd.Series):
            raise ValueError("df_ts must be a pandas.Series")
        df_ts.name = "precip"
        df_ts.index.name = "time"
        self.set_forcing(df_ts.to_xarray(), name="precip")

    def setup_pressure_forcing_from_grid(
        self, press, dst_res=None, fill_value=101325, **kwargs
    ):
        """Setup pressure forcing from a gridded spatially varying data source.

        Adds one model layer:

        * **netampfile** forcing: distributed barometric pressure [Pa]

        Parameters
        ----------
        press, str, Path, xr.Dataset, xr.DataArray
            Path to pressure rasterdataset netcdf file or xarray dataset.

            * Required variables: ['press' (Pa)]
            * Required coordinates: ['time', 'y', 'x']

        dst_res: float
            output resolution (m), by default None and computed from source data.

        fill_value: float
            value to use when no data is available.
            Standard atmospheric pressure (101325 Pa) is used if no value is given.
        """
        # get data for model domain and config time range
        press = self.data_catalog.get_rasterdataset(
            press,
            geom=self.region,
            buffer=2,
            time_tuple=self.get_model_time(),
            variables=["press"],
        )

        # reproject to model utm crs
        # NOTE: currently SFINCS errors (stack overflow) on large files,
        # downscaling to model grid is not recommended
        kwargs0 = dict(align=dst_res is not None, method="nearest_index")
        kwargs0.update(kwargs)
        meth = kwargs0["method"]
        self.logger.debug(f"Resample pressure using {meth}.")
        press_out = press.raster.reproject(
            dst_crs=self.crs, dst_res=dst_res, **kwargs
        ).fillna(fill_value)

        # only resample in time if freq < 1H, else keep input values
        if da_to_timedelta(press_out) < pd.to_timedelta("1H"):
            press_out = hydromt.workflows.resample_time(
                press_out,
                freq=pd.to_timedelta("1H"),
                conserve_mass=False,
                upsampling="interpolate",
                downsampling="interpolate",
                logger=self.logger,
            )

        press_out = press_out.rename("press_2d")

        # add to forcing
        self.set_forcing(press_out, name="press_2d")

    def setup_wind_forcing_from_grid(self, wind, dst_res=None, **kwargs):
        """Setup pressure forcing from a gridded spatially varying data source.

        Adds one model layer:

        * **netamuamv** forcing: distributed wind [m/s]

        Parameters
        ----------
        wind, str, Path, xr.Dataset
            Path to wind rasterdataset (including eastward and northward components) netcdf file or xarray dataset.

            * Required variables: ['wind_u' (m/s), 'wind_v' (m/s)]
            * Required coordinates: ['time', 'y', 'x']

        dst_res: float
            output resolution (m), by default None and computed from source data.
        """
        # get data for model domain and config time range
        wind = self.data_catalog.get_rasterdataset(
            wind,
            geom=self.region,
            buffer=2,
            time_tuple=self.get_model_time(),
            variables=["wind_u", "wind_v"],
        )

        # reproject to model utm crs
        # NOTE: currently SFINCS errors (stack overflow) on large files,
        # downscaling to model grid is not recommended
        kwargs0 = dict(align=dst_res is not None, method="nearest_index")
        kwargs0.update(kwargs)
        meth = kwargs0["method"]
        self.logger.debug(f"Resample wind using {meth}.")

        wind = wind.raster.reproject(
            dst_crs=self.crs, dst_res=dst_res, **kwargs
        ).fillna(0)

        # only resample in time if freq < 1H, else keep input values
        if da_to_timedelta(wind) < pd.to_timedelta("1H"):
            wind_out = xr.Dataset()
            # resample in time
            for var in wind.data_vars:
                wind_out[var] = hydromt.workflows.resample_time(
                    wind[var],
                    freq=pd.to_timedelta("1H"),
                    conserve_mass=False,
                    upsampling="interpolate",
                    downsampling="interpolate",
                    logger=self.logger,
                )
        else:
            wind_out = wind

        # add to forcing
        self.set_forcing(wind_out, name="wind_2d")

    def setup_wind_forcing(self, timeseries=None, magnitude=None, direction=None):
        """Setup spatially uniform wind forcing (wind).

        Adds model layers:

        * **windfile** forcing: uniform wind magnitude [m/s] and direction [deg]

        Parameters
        ----------
        timeseries, str, Path
            Path to tabulated timeseries csv file with time index in first column,
            magnitude in second column and direction in third column
            see :py:meth:`hydromt.open_timeseries_from_table`, for details.
            Note: tabulated timeseries files cannot yet be set through the data_catalog yml file.
        magnitude: float
            Magnitude of the wind [m/s]
        direction: float
            Direction where the wind is coming from [deg], e.g. 0 is north, 90 is east, etc.
        """
        tstart, tstop = self.get_model_time()
        if timeseries is not None:
            df_ts = self.data_catalog.get_dataframe(
                timeseries,
                time_tuple=(tstart, tstop),
                # kwargs below only applied if timeseries not in data catalog
                parse_dates=True,
                index_col=0,
            )
        elif magnitude is not None and direction is not None:
            df_ts = pd.DataFrame(
                index=pd.date_range(*self.get_model_time(), periods=2),
                data=np.array([[magnitude, direction], [magnitude, direction]]),
                columns=["mag", "dir"],
            )
        else:
            raise ValueError(
                "Either timeseries or magnitude and direction must be provided"
            )

        df_ts.name = "wnd"
        df_ts.index.name = "time"
        df_ts.columns.name = "index"
        da = xr.DataArray(
            df_ts.values,
            dims=("time", "index"),
            coords={"time": df_ts.index, "index": ["mag", "dir"]},
        )
        self.set_forcing(da, name="wnd")

    def setup_tiles(
        self,
        path: Union[str, Path] = None,
        region: dict = None,
        datasets_dep: List[dict] = [],
        zoom_range: Union[int, List[int]] = [0, 13],
        z_range: List[int] = [-20000.0, 20000.0],
        create_index_tiles: bool = True,
        create_topobathy_tiles: bool = True,
        fmt: str = "bin",
    ):
        """Create both index and topobathy tiles in webmercator format.

        Parameters
        ----------
        path : Union[str, Path]
            Directory in which to store the index tiles, if None, the model root + tiles is used.
        region : dict
            Dictionary describing region of interest, e.g.:
            * {'bbox': [xmin, ymin, xmax, ymax]}. Note bbox should be provided in WGS 84
            * {'geom': 'path/to/polygon_geometry'}
            If None, the model region is used.
        datasets_dep : List[dict]
            List of dictionaries with topobathy data, each containing a dataset name or Path (elevtn) and optional merge arguments e.g.:
            [{'elevtn': merit_hydro, 'zmin': 0.01}, {'elevtn': gebco, 'offset': 0, 'merge_method': 'first', reproj_method: 'bilinear'}]
            For a complete overview of all merge options, see :py:function:~hydromt.workflows.merge_multi_dataarrays
            Note that subgrid/dep_subgrid.tif is automatically used if present and datasets_dep is left empty.
        zoom_range : Union[int, List[int]], optional
            Range of zoom levels for which tiles are created, by default [0,13]
        z_range : List[int], optional
            Range of valid elevations that are included in the topobathy tiles, by default [-20000.0, 20000.0]
        create_index_tiles : bool, optional
            If True, index tiles are created, by default True
        create_topobathy_tiles : bool, optional
            If True, topobathy tiles are created, by default True.
        fmt : str, optional
            Format of the tiles: "bin" (binary, default), or "png".
        """
        # use model root if path not provided
        if path is None:
            path = os.path.join(self.root, "tiles")

        # use model region if region not provided
        if region is None:
            region = self.region
        else:
            _kind, _region = hydromt.workflows.parse_region(region=region)
            if "bbox" in _region:
                bbox = _region["bbox"]
                region = gpd.GeoDataFrame(geometry=[box(*bbox)], crs=4326)
            elif "geom" in _region:
                region = _region["geom"]
                if region.crs is None:
                    raise ValueError('Model region "geom" has no CRS')

        # if only one zoom level is specified, create tiles up to that zoom level (inclusive)
        if isinstance(zoom_range, int):
            zoom_range = [0, zoom_range]

        # create index tiles
        if create_index_tiles:
            # only binary and png are supported for index tiles so set to binary if tif
            fmt_ind = "bin" if fmt == "tif" else fmt

            if self.grid_type == "regular":
                self.reggrid.create_index_tiles(
                    region=region,
                    root=path,
                    zoom_range=zoom_range,
                    fmt=fmt_ind,
                    logger=self.logger,
                )
            elif self.grid_type == "quadtree":
                raise NotImplementedError(
                    "Index tiles not yet implemented for quadtree grids."
                )

        # create topobathy tiles
        if create_topobathy_tiles:
            # compute resolution of highest zoom level
            # resolution of zoom level 0  on equator: 156543.03392804097
            res = 156543.03392804097 / 2 ** zoom_range[1]
            datasets_dep = self._parse_datasets_dep(datasets_dep, res=res)

            # if no datasets provided, check if high-res subgrid geotiff is there
            if len(datasets_dep) == 0:
                if os.path.exists(os.path.join(self.root, "subgrid")):
                    # check if there is a dep_subgrid.tif
                    dep = os.path.join(self.root, "subgrid", "dep_subgrid.tif")
                    if os.path.exists(dep):
                        da = self.data_catalog.get_rasterdataset(dep)
                        datasets_dep.append({"da": da})
                    else:
                        raise ValueError("No topobathy datasets provided.")

            # create topobathy tiles
            workflows.tiling.create_topobathy_tiles(
                root=path,
                region=region,
                datasets_dep=datasets_dep,
                index_path=os.path.join(path, "index"),
                zoom_range=zoom_range,
                z_range=z_range,
                fmt=fmt,
            )

    # Plotting
    def plot_forcing(self, fn_out=None, forcings="all", **kwargs):
        """Plot model timeseries forcing.

        For distributed forcing a spatial avarage, minimum or maximum is plotted.

        Parameters
        ----------
        fn_out: str
            Path to output figure file.
            If a basename is given it is saved to <model_root>/figs/<fn_out>
            If None, no file is saved.
        forcings : str
            List of forcings to plot, by default 'all'.
            If 'all', all available forcings are plotted.
            See :py:attr:`~hydromt_sfincs.SfincsModel.forcing.keys()`
            for available forcings.
        **kwargs : dict
            Additional keyword arguments passed to
            :py:func:`hydromt.plotting.plot_forcing`.

        Returns
        -------
        fig, axes
            Model fig and ax objects
        """
        import matplotlib.dates as mdates
        import matplotlib.pyplot as plt

        if self.forcing:
            forcing = {}
            if forcings == "all":
                forcings = list(self.forcing.keys())
            elif isinstance(forcings, str):
                forcings = [forcings]
            for name in forcings:
                if name not in self.forcing:
                    self.logger.warning(f'No forcing named "{name}" found in model.')
                    continue
                if isinstance(self.forcing[name], xr.Dataset):
                    self.logger.warning(
                        f'Skipping forcing "{name}" as it is a dataset.'
                    )
                    continue
                # plot only dataarrays
                forcing[name] = self.forcing[name].copy()
                # update missing attributes for plot labels
                forcing[name].attrs.update(**self._ATTRS.get(name, {}))
            if len(forcing) > 0:
                fig, axes = plots.plot_forcing(forcing, **kwargs)
                # set xlim to model tstart - tend
                tstart, tstop = self.get_model_time()
                axes[-1].set_xlim(mdates.date2num([tstart, tstop]))

                # save figure
                if fn_out is not None:
                    if not os.path.isabs(fn_out):
                        fn_out = join(self.root, "figs", fn_out)
                    if not os.path.isdir(dirname(fn_out)):
                        os.makedirs(dirname(fn_out))
                    plt.savefig(fn_out, dpi=225, bbox_inches="tight")
                return fig, axes
        else:
            raise ValueError("No forcing found in model.")

    def plot_basemap(
        self,
        fn_out: str = None,
        variable: Union[str, xr.DataArray] = "dep",
        shaded: bool = False,
        plot_bounds: bool = True,
        plot_region: bool = False,
        plot_geoms: bool = True,
        bmap: str = None,
        zoomlevel: int = "auto",
        figsize: Tuple[int] = None,
        geom_names: List[str] = None,
        geom_kwargs: Dict = {},
        legend_kwargs: Dict = {},
        **kwargs,
    ):
        """Create basemap plot.

        Parameters
        ----------
        fn_out: str, optional
            Path to output figure file, by default None.
            If a basename is given it is saved to <model_root>/figs/<fn_out>
            If None, no file is saved.
        variable : str, xr.DataArray, optional
            Map of variable in ds to plot, by default 'dep'
            Alternatively, provide a xr.DataArray
        shaded : bool, optional
            Add shade to variable (only for variable = 'dep' and non-rotated grids),
            by default False
        plot_bounds : bool, optional
            Add waterlevel (msk=2) and open (msk=3) boundary conditions to plot.
        plot_region : bool, optional
            If True, plot region outline.
        plot_geoms : bool, optional
            If True, plot available geoms.
        bmap : str, optional
            background map souce name, by default None.
            Default image tiles "sat", and "osm" are fetched from cartopy image tiles.
            If contextily is installed, xyzproviders tiles can be used as well.
        zoomlevel : int, optional
            zoomlevel, by default 'auto'
        figsize : Tuple[int], optional
            figure size, by default None
        geom_names : List[str], optional
            list of model geometries to plot, by default all model geometries.
        geom_kwargs : Dict of Dict, optional
            Model geometry styling per geometry, passed to geopandas.GeoDataFrame.plot method.
            For instance: {'src': {'markersize': 30}}.
        legend_kwargs : Dict, optional
            Legend kwargs, passed to ax.legend method.

        Returns
        -------
        fig, axes
            Model fig and ax objects
        """
        import matplotlib.pyplot as plt

        # combine geoms and forcing locations
        sg = self.geoms.copy()
        for fname, gname in self._FORCING_1D.values():
            if fname[0] in self.forcing and gname is not None:
                try:
                    sg.update({gname: self.forcing[fname[0]].vector.to_gdf()})
                except ValueError:
                    self.logger.debug(f'unable to plot forcing location: "{fname}"')
        if plot_region and "region" not in self.geoms:
            sg.update({"region": self.region})

        # make sure grid are set
        if isinstance(variable, xr.DataArray):
            ds = variable.to_dataset()
            variable = variable.name
        elif variable.startswith("subgrid.") and self.subgrid is not None:
            ds = self.subgrid.copy()
            variable = variable.replace("subgrid.", "")
        else:
            ds = self.grid.copy()
            if "msk" not in ds:
                ds["msk"] = self.mask

        fig, ax = plots.plot_basemap(
            ds,
            sg,
            variable=variable,
            shaded=shaded,
            plot_bounds=plot_bounds,
            plot_region=plot_region,
            plot_geoms=plot_geoms,
            bmap=bmap,
            zoomlevel=zoomlevel,
            figsize=figsize,
            geom_names=geom_names,
            geom_kwargs=geom_kwargs,
            legend_kwargs=legend_kwargs,
            **kwargs,
        )

        if fn_out is not None:
            if not os.path.isabs(fn_out):
                fn_out = join(self.root, "figs", fn_out)
            if not os.path.isdir(dirname(fn_out)):
                os.makedirs(dirname(fn_out))
            plt.savefig(fn_out, dpi=225, bbox_inches="tight")

        return fig, ax

    # I/O
    def read(self, epsg: int = None):
        """Read the complete model schematization and configuration from file."""
        self.read_config(epsg=epsg)
        if epsg is None and "epsg" not in self.config:
            raise ValueError("Please specify epsg to read this model")
        self.read_grid()
        self.read_subgrid()
        self.read_geoms()
        self.read_forcing()
        self.logger.info("Model read")

    def write(self):
        """Write the complete model schematization and configuration to file."""
        self.logger.info(f"Writing model data to {self.root}")
        # TODO - add check for subgrid & quadtree > give flags to self.write_grid() and self.write_config()
        self.write_grid()
        self.write_subgrid()
        self.write_geoms()
        self.write_forcing()
        self.write_states()
        # config last; might be udpated when writing maps, states or forcing
        self.write_config()
        # write data catalog with used data sources
        self.write_data_catalog()  # new in hydromt v0.4.4

    def read_grid(self, data_vars: Union[List, str] = None) -> None:
        """Read SFINCS binary grid files and save to `grid` attribute.
        Filenames are taken from the `config` attribute (i.e. input file).

        Parameters
        ----------
        data_vars : Union[List, str], optional
            List of data variables to read, by default None (all)
        """
        if self._grid is None:
            self._grid = xr.Dataset()  # avoid reading grid twice

        da_lst = []
        if data_vars is None:
            data_vars = self._MAPS
        elif isinstance(data_vars, str):
            data_vars = list(data_vars)

        # read index file
        ind_fn = self.get_config("indexfile", fallback="sfincs.ind", abs_path=True)
        if not isfile(ind_fn):
            raise IOError(f".ind path {ind_fn} does not exist")

        dtypes = {"msk": "u1"}
        mvs = {"msk": 0}
        if self.reggrid is not None:
            ind = self.reggrid.read_ind(ind_fn=ind_fn)

            for name in data_vars:
                if f"{name}file" in self.config:
                    fn = self.get_config(
                        f"{name}file", fallback=f"sfincs.{name}", abs_path=True
                    )
                    if not isfile(fn):
                        self.logger.warning(f"{name}file not found at {fn}")
                        continue
                    dtype = dtypes.get(name, "f4")
                    mv = mvs.get(name, -9999.0)
                    da = self.reggrid.read_map(fn, ind, dtype, mv, name=name)
                    da_lst.append(da)
            ds = xr.merge(da_lst)
            epsg = self.config.get("epsg", None)
            if epsg is not None:
                ds.raster.set_crs(epsg)
            self.set_grid(ds)

            # keep some metadata maps from gis directory
            fns = glob.glob(join(self.root, "gis", "*.tif"))
            fns = [
                fn
                for fn in fns
                if basename(fn).split(".")[0] not in self.grid.data_vars
            ]
            if fns:
                ds = hydromt.open_mfraster(fns).load()
                self.set_grid(ds)
                ds.close()

    def write_grid(self, data_vars: Union[List, str] = None):
        """Write SFINCS grid to binary files including map index file.
        Filenames are taken from the `config` attribute (i.e. input file).

        If `write_gis` property is True, all grid variables are written to geotiff
        files in a "gis" subfolder.

        Parameters
        ----------
        data_vars : Union[List, str], optional
            List of data variables to write, by default None (all)
        """
        self._assert_write_mode

        dtypes = {"msk": "u1"}  # default to f4
        if self.reggrid and len(self.grid.data_vars) > 0 and "msk" in self.grid:
            # make sure orientation is S->N
            ds_out = self.grid
            if ds_out.raster.res[1] < 0:
                ds_out = ds_out.raster.flipud()
            mask = ds_out["msk"].values

            self.logger.debug("Write binary map indices based on mask.")
            ind_fn = self.get_config("indexfile", abs_path=True)
            self.reggrid.write_ind(ind_fn=ind_fn, mask=mask)

            if data_vars is None:  # write all maps
                data_vars = [v for v in self._MAPS if v in ds_out]
            elif isinstance(data_vars, str):
                data_vars = list(data_vars)
            self.logger.debug(f"Write binary map files: {data_vars}.")
            for name in data_vars:
                if f"{name}file" not in self.config:
                    self.set_config(f"{name}file", f"sfincs.{name}")
                # do not write depfile if subgrid is used
                if (name == "dep" or name == "manning") and self.subgrid:
                    continue
                self.reggrid.write_map(
                    map_fn=self.get_config(f"{name}file", abs_path=True),
                    data=ds_out[name].values,
                    mask=mask,
                    dtype=dtypes.get(name, "f4"),
                )

        if self._write_gis:
            self.write_raster("grid")

    def read_subgrid(self):
        """Read SFINCS subgrid file and add to `subgrid` attribute.
        Filename is taken from the `config` attribute (i.e. input file)."""

        self._assert_read_mode

        if "sbgfile" in self.config:
            fn = self.get_config("sbgfile", abs_path=True)
            if not isfile(fn):
                self.logger.warning(f"sbgfile not found at {fn}")
                return

            if fn.parts[-1].endswith(".sbg"): # read binary file
                self.reggrid.subgrid.read_binary(file_name=fn, mask=self.mask)
                self.subgrid = self.reggrid.subgrid.to_xarray(
                    dims=self.mask.raster.dims, coords=self.mask.raster.coords
                )
            else: # read netcdf file
                self.reggrid.subgrid.read(file_name=fn)
                self.subgrid = self.reggrid.subgrid.ds

    def write_subgrid(self):
        """Write SFINCS subgrid file."""
        self._assert_write_mode

        if self.subgrid:
<<<<<<< HEAD
            if f"sbgfile" not in self.config:
                # apparently no subgrid was read, so set default filename
                self.set_config(f"sbgfile", f"sfincs_subgrid.nc")
            
            fn = self.get_config(f"sbgfile", abs_path=True)
            if fn.parts[-1].endswith(".sbg"): 
                # write binary file
                self.reggrid.subgrid.write_binary(file_name=fn, mask=self.mask)
            else:
                # write netcdf file
                self.reggrid.subgrid.write(file_name=fn, mask=self.mask)
=======
            if "sbgfile" not in self.config:
                self.set_config("sbgfile", "sfincs.sbg")
            fn = self.get_config("sbgfile", abs_path=True)
            self.reggrid.subgrid.save(file_name=fn, mask=self.mask)
>>>>>>> 90e2e685

    def read_geoms(self):
        """Read geometry files and save to `geoms` attribute.
        Known geometry files mentioned in the sfincs.inp configuration file are read,
        including: bnd/src/obs xy(n) files, thd/weir structure files and drn drainage structure files.

        If other geojson files are present in a "gis" subfolder folder, those are read as well.
        """
        self._assert_read_mode
        if self._geoms is None:
            self._geoms = {}  # avoid reading geoms twice

        # read _GEOMS model files
        for gname in self._GEOMS.values():
            if f"{gname}file" in self.config:
                fn = self.get_config(f"{gname}file", abs_path=True)
                if fn is None:
                    continue
                elif not isfile(fn):
                    self.logger.warning(f"{gname}file not found at {fn}")
                    continue
                if gname in ["thd", "weir", "crs"]:
                    struct = utils.read_geoms(fn)
                    gdf = utils.linestring2gdf(struct, crs=self.crs)
                elif gname == "obs":
                    gdf = utils.read_xyn(fn, crs=self.crs)
                elif gname == "drn":
                    gdf = utils.read_drn(fn, crs=self.crs)
                else:
                    gdf = utils.read_xy(fn, crs=self.crs)
                self.set_geoms(gdf, name=gname)
        # read additional geojson files from gis directory
        for fn in glob.glob(join(self.root, "gis", "*.geojson")):
            name = basename(fn).replace(".geojson", "")
            gnames = [f[1] for f in self._FORCING_1D.values() if f[1] is not None]
            skip = gnames + list(self._GEOMS.values())
            if name in skip:
                continue
            gdf = hydromt.open_vector(fn, crs=self.crs)
            self.set_geoms(gdf, name=name)

    def write_geoms(self, data_vars: Union[List, str] = None):
        """Write geoms to bnd/src/obs xy files and thd/weir structure files.
        Filenames are based on the `config` attribute.

        If `write_gis` property is True, all geoms are written to geojson
        files in a "gis" subfolder.

        Parameters
        ----------
        data_vars : list of str, optional
            List of data variables to write, by default None (all)

        """
        self._assert_write_mode

        # change precision of coordinates according to crs
        if self.crs.is_geographic:
            fmt = "%.6f"
        else:
            fmt = "%.1f"

        if self.geoms:
            dvars = self._GEOMS.values()
            if data_vars is not None:
                dvars = [name for name in data_vars if name in self._GEOMS.values()]
            self.logger.info("Write geom files")
            for gname, gdf in self.geoms.items():
                if gname in dvars:
                    if f"{gname}file" not in self.config:
                        self.set_config(f"{gname}file", f"sfincs.{gname}")
                    fn = self.get_config(f"{gname}file", abs_path=True)
                    if gname in ["thd", "weir", "crs"]:
                        struct = utils.gdf2linestring(gdf)
                        utils.write_geoms(fn, struct, stype=gname, fmt=fmt)
                    elif gname == "obs":
                        utils.write_xyn(fn, gdf, fmt=fmt)
                    elif gname == "drn":
                        utils.write_drn(fn, gdf, fmt=fmt)
                    else:
                        hydromt.io.write_xy(fn, gdf, fmt="%8.2f")

            # NOTE: all geoms are written to geojson files in a "gis" subfolder
            if self._write_gis:
                self.write_vector(variables=["geoms"])

    def read_forcing(self, data_vars: List = None):
        """Read forcing files and save to `forcing` attribute.
        Known forcing files mentioned in the sfincs.inp configuration file are read,
        including: bzs/dis/precip ascii files and the netampr netcdf file.

        Parameters
        ----------
        data_vars : list of str, optional
            List of data variables to read, by default None (all)
        """
        self._assert_read_mode
        if self._forcing is None:
            self._forcing = {}  # avoid reading forcing twice
        if isinstance(data_vars, str):
            data_vars = list(data_vars)

        # 1D
        dvars_1d = self._FORCING_1D
        if data_vars is not None:
            dvars_1d = [name for name in data_vars if name in dvars_1d]
        tref = utils.parse_datetime(self.config["tref"])
        for name in dvars_1d:
            ts_names, xy_name = self._FORCING_1D[name]
            # read time series
            da_lst = []
            for ts_name in ts_names:
                ts_fn = self.get_config(f"{ts_name}file", abs_path=True)
                if ts_fn is None or not isfile(ts_fn):
                    if ts_fn is not None:
                        self.logger.warning(f"{ts_name}file not found at {ts_fn}")
                    continue
                df = utils.read_timeseries(ts_fn, tref)
                df.index.name = "time"
                if xy_name is not None:
                    df.columns.name = "index"
                    da = xr.DataArray(df, dims=("time", "index"), name=ts_name)
                else:  # spatially uniform forcing
                    da = xr.DataArray(df[df.columns[0]], dims=("time"), name=ts_name)
                da_lst.append(da)
            ds = xr.merge(da_lst[:])
            # read xy
            if xy_name is not None:
                xy_fn = self.get_config(f"{xy_name}file", abs_path=True)
                if xy_fn is None or not isfile(xy_fn):
                    if xy_fn is not None:
                        self.logger.warning(f"{xy_name}file not found at {xy_fn}")
                else:
                    gdf = utils.read_xy(xy_fn, crs=self.crs)
                    # read attribute data from gis files; merge based on index
                    gis_fn = join(self.root, "gis", f"{xy_name}.geojson")
                    if isfile(gis_fn):
                        gdf1 = gpd.read_file(gis_fn)
                        if "index" in gdf1.columns:
                            gdf1 = gdf1.set_index("index")
                        if not np.all(np.isin(gdf.index, gdf1.index)):
                            self.logger.warning(
                                f"Index in {xy_name}file does not match {gis_fn}"
                            )
                        else:
                            for col in gdf1.columns:
                                if col not in gdf.columns:
                                    gdf[col] = gdf1.loc[gdf.index, col]
                    # set locations and attributes as coordinates of dataset
                    ds = ds.assign_coords(index=gdf.index.values)
                    ds = GeoDataset.from_gdf(gdf, ds, index_dim="index")
            # save in self.forcing
            if len(ds) > 1:
                # keep wave forcing together
                self.set_forcing(ds, name=name, split_dataset=False)
            elif len(ds) > 0:
                self.set_forcing(ds, split_dataset=True)

        # 2D NETCDF format
        dvars_2d = self._FORCING_NET
        if data_vars is not None:
            dvars_2d = [name for name in data_vars if name in dvars_2d]
        for name in dvars_2d:
            fname, rename = self._FORCING_NET[name]
            fn = self.get_config(f"{fname}file", abs_path=True)
            if fn is None or not isfile(fn):
                if fn is not None:
                    self.logger.warning(f"{name}file not found at {fn}")
                continue
            elif name in ["netbndbzsbzi", "netsrcdis"]:
                ds = GeoDataset.from_netcdf(fn, crs=self.crs, chunks="auto")
            else:
                ds = xr.open_dataset(fn, chunks="auto")
            rename = {k: v for k, v in rename.items() if k in ds}
            if len(rename) > 0:
                ds = ds.rename(rename).squeeze(drop=True)[list(rename.values())]
                self.set_forcing(ds, split_dataset=True)
            else:
                logger.warning(f"No forcing variables found in {fname}file")

    def write_forcing(self, data_vars: Union[List, str] = None):
        """Write forcing to ascii or netcdf (netampr) files.
        Filenames are based on the `config` attribute.

        Parameters
        ----------
        data_vars : list of str, optional
            List of data variables to write, by default None (all)
        """
        self._assert_write_mode

        # change precision of coordinates according to crs
        if self.crs.is_geographic:
            fmt = "%.6f"
        else:
            fmt = "%.1f"

        if self.forcing:
            self.logger.info("Write forcing files")

            tref = utils.parse_datetime(self.config["tref"])
            # for nc files -> time in minutes since tref
            tref_str = tref.strftime("%Y-%m-%d %H:%M:%S")

            # 1D timeseries + location text files
            dvars_1d = self._FORCING_1D
            if data_vars is not None:
                dvars_1d = [name for name in data_vars if name in self._FORCING_1D]
            for name in dvars_1d:
                ts_names, xy_name = self._FORCING_1D[name]
                if (
                    name in self._FORCING_NET
                    and f"{self._FORCING_NET[name][0]}file" in self.config
                ):
                    continue  # write NC file instead of text files
                # work with wavespectra dataset and bzs/dis dataarray
                if name in self.forcing and isinstance(self.forcing[name], xr.Dataset):
                    ds = self.forcing[name]
                else:
                    ds = self.forcing  # dict
                # write timeseries
                da = None
                for ts_name in ts_names:
                    if ts_name not in ds or ds[ts_name].ndim > 2:
                        continue
                    # parse data to dataframe
                    da = ds[ts_name].transpose("time", ...)
                    df = da.to_pandas()
                    # get filenames from config
                    if f"{ts_name}file" not in self.config:
                        self.set_config(f"{ts_name}file", f"sfincs.{ts_name}")
                    fn = self.get_config(f"{ts_name}file", abs_path=True)
                    # write timeseries
                    utils.write_timeseries(fn, df, tref)
                # write xy
                if xy_name and da is not None:
                    # parse data to geodataframe
                    try:
                        gdf = da.vector.to_gdf()
                    except Exception:
                        raise ValueError(f"Locations missing for {name} forcing")
                    # get filenames from config
                    if f"{xy_name}file" not in self.config:
                        self.set_config(f"{xy_name}file", f"sfincs.{xy_name}")
                    fn_xy = self.get_config(f"{xy_name}file", abs_path=True)
                    # write xy
                    hydromt.io.write_xy(fn_xy, gdf, fmt=fmt)
                    if self._write_gis:  # write geojson file to gis folder
                        self.write_vector(variables=f"forcing.{ts_names[0]}")

            # netcdf forcing
            encoding = dict(
                time={"units": f"minutes since {tref_str}", "dtype": "float64"}
            )
            dvars_2d = self._FORCING_NET
            if data_vars is not None:
                dvars_2d = [name for name in data_vars if name in self._FORCING_NET]
            for name in dvars_2d:
                if (
                    name in self._FORCING_1D
                    and f"{self._FORCING_1D[name][1]}file" in self.config
                ):
                    continue  # timeseries + xy file already written
                fname, rename = self._FORCING_NET[name]
                # combine variables and rename to output names
                rename = {v: k for k, v in rename.items() if v in self.forcing}
                if len(rename) == 0:
                    continue
                ds = xr.merge([self.forcing[v] for v in rename.keys()]).rename(rename)
                # get filename from config
                if f"{fname}file" not in self.config:
                    self.set_config(f"{fname}file", f"{name}.nc")
                fn = self.get_config(f"{fname}file", abs_path=True)
                # write 1D timeseries
                if fname in ["netbndbzsbzi", "netsrcdis"]:
                    ds.vector.to_xy().to_netcdf(fn, encoding=encoding)
                    if self._write_gis:  # write geojson file to gis folder
                        self.write_vector(variables=f"forcing.{list(rename.keys())[0]}")
                # write 2D gridded timeseries
                else:
                    ds.to_netcdf(fn, encoding=encoding)

    def read_states(self):
        """Read waterlevel state (zsini) from binary file and save to `states` attribute.
        The inifile if mentioned in the sfincs.inp configuration file is read.

        """
        self._assert_read_mode

        # read index file
        # TODO make reggrid a property where we trigger the initialization of reggrid
        if self.reggrid is None:
            self.update_grid_from_config()
        if self.reggrid is not None:
            ind_fn = self.get_config("indexfile", fallback="sfincs.ind", abs_path=True)
            if "msk" in self.grid:  # triggers reading grid if empty and in read mode
                ind = self.reggrid.ind(self.grid["msk"].values)
            elif isfile(ind_fn):
                ind = self.reggrid.read_ind(ind_fn=ind_fn)
            else:
                raise IOError(f"indexfile {ind_fn} does not exist")
            if "inifile" in self.config:
                fn = self.get_config("inifile", abs_path=True)
                if not isfile(fn):
                    self.logger.warning("inifile not found at {fn}")
                    return
                zsini = self.reggrid.read_map(
                    fn, ind, dtype="f4", mv=-9999.0, name="zsini"
                )

                if self.crs is not None:
                    zsini.raster.set_crs(self.crs)
                self.set_states(zsini, "zsini")

    def write_states(self):
        """Write waterlevel state (zsini) to binary map file.
        The filenames is based on the `config` attribute.
        """
        self._assert_write_mode

        name = "zsini"

        if name not in self.states:
            self.logger.warning(f"{name} not in states, skipping")
            return

        if self.reggrid and "msk" in self.grid:
            # make sure orientation is S->N
            ds_out = self.grid
            if ds_out.raster.res[1] < 0:
                ds_out = ds_out.raster.flipud()
            mask = ds_out["msk"].values

            self.logger.debug("Write binary map indices based on mask.")
            # write index file
            ind_fn = self.get_config("indexfile", abs_path=True)
            self.reggrid.write_ind(ind_fn=ind_fn, mask=mask)

            if "inifile" not in self.config:
                self.set_config("inifile", f"sfincs.{name}")
            fn = self.get_config("inifile", abs_path=True)
            da = self.states[name]
            if da.raster.res[1] < 0:
                da = da.raster.flipud()

            self.logger.debug("Write binary water level state inifile")
            self.reggrid.write_map(
                map_fn=fn,
                data=da.values,
                mask=mask,
                dtype="f4",
            )

        if self._write_gis:
            self.write_raster("states")

    def read_results(
        self,
        chunksize=100,
        drop=["crs", "sfincsgrid"],
        fn_map="sfincs_map.nc",
        fn_his="sfincs_his.nc",
        **kwargs,
    ):
        """Read results from sfincs_map.nc and sfincs_his.nc and save to the `results` attribute.
        The staggered nc file format is translated into hydromt.RasterDataArray formats.
        Additionally, hmax is computed from zsmax and zb if present.

        Parameters
        ----------
        chunksize: int, optional
            chunk size along time dimension, by default 100
        drop: list, optional
            list of variables to drop, by default ["crs", "sfincsgrid"]
        fn_map: str, optional
            filename of sfincs_map.nc, by default "sfincs_map.nc"
        fn_his: str, optional
            filename of sfincs_his.nc, by default "sfincs_his.nc"
        """
        if not isabs(fn_map):
            fn_map = join(self.root, fn_map)
        if isfile(fn_map):
            ds_face, ds_edge = utils.read_sfincs_map_results(
                fn_map,
                ds_like=self.grid,  # TODO: fix for quadtree
                drop=drop,
                logger=self.logger,
                **kwargs,
            )
            # save as dict of DataArray
            self.set_results(ds_face, split_dataset=True)
            self.set_results(ds_edge, split_dataset=True)

        if not isabs(fn_his):
            fn_his = join(self.root, fn_his)
        if isfile(fn_his):
            ds_his = utils.read_sfincs_his_results(
                fn_his, crs=self.crs, chunksize=chunksize
            )
            # drop double vars (map files has priority)
            drop_vars = [v for v in ds_his.data_vars if v in self.results or v in drop]
            ds_his = ds_his.drop_vars(drop_vars)
            self.set_results(ds_his, split_dataset=True)

    def write_raster(
        self,
        variables=["grid", "states", "results.hmax"],
        root=None,
        driver="GTiff",
        compress="deflate",
        **kwargs,
    ):
        """Write model 2D raster variables to geotiff files.

        NOTE: these files are not used by the model by just saved for visualization/
        analysis purposes.

        Parameters
        ----------
        variables: str, list, optional
            Model variables are a combination of attribute and layer (optional) using <attribute>.<layer> syntax.
            Known ratster attributes are ["grid", "states", "results"].
            Different variables can be combined in a list.
            By default, variables is ["grid", "states", "results.hmax"]
        root: Path, str, optional
            The output folder path. If None it defaults to the <model_root>/gis folder (Default)
        kwargs:
            Key-word arguments passed to hydromt.RasterDataset.to_raster(driver='GTiff', compress='lzw').
        """

        # check variables
        if isinstance(variables, str):
            variables = [variables]
        if not isinstance(variables, list):
            raise ValueError(f'"variables" should be a list, not {type(list)}.')
        # check root
        if root is None:
            root = join(self.root, "gis")
        if not os.path.isdir(root):
            os.makedirs(root)
        # save to file
        for var in variables:
            vsplit = var.split(".")
            attr = vsplit[0]
            obj = getattr(self, f"_{attr}")
            if obj is None or len(obj) == 0:
                continue  # empty
            self.logger.info(f"Write raster file(s) for {var} to 'gis' subfolder")
            layers = vsplit[1:] if len(vsplit) >= 2 else list(obj.keys())
            for layer in layers:
                if layer not in obj:
                    self.logger.warning(f"Variable {attr}.{layer} not found: skipping.")
                    continue
                da = obj[layer]
                if len(da.dims) != 2:
                    # try to reduce to 2D by taking maximum over time dimension
                    if "time" in da.dims:
                        da = da.max("time")
                    elif "timemax" in da.dims:
                        da = da.max("timemax")
                    # if still not 2D, skip
                    if len(da.dims) != 2:
                        self.logger.warning(
                            f"Variable {attr}.{layer} has more than 2 dimensions: skipping."
                        )
                        continue
                # only write active cells to gis files
                da = da.where(self.mask > 0, da.raster.nodata).raster.mask_nodata()
                if da.raster.res[1] > 0:  # make sure orientation is N->S
                    da = da.raster.flipud()
                da.raster.to_raster(
                    join(root, f"{layer}.tif"),
                    driver=driver,
                    compress=compress,
                    **kwargs,
                )

    def write_vector(
        self,
        variables=["geoms", "forcing.bzs", "forcing.dis"],
        root=None,
        gdf=None,
        **kwargs,
    ):
        """Write model vector (geoms) variables to geojson files.

        NOTE: these files are not used by the model by just saved for visualization/
        analysis purposes.

        Parameters
        ----------
        variables: str, list, optional
            geoms variables. By default all geoms are saved.
        root: Path, str, optional
            The output folder path. If None it defaults to the <model_root>/gis folder (Default)
        kwargs:
            Key-word arguments passed to geopandas.GeoDataFrame.to_file(driver='GeoJSON').
        """
        kwargs.update(driver="GeoJSON")  # fixed
        # check variables
        if isinstance(variables, str):
            variables = [variables]
        if not isinstance(variables, list):
            raise ValueError(f'"variables" should be a list, not {type(list)}.')
        # check root
        if root is None:
            root = join(self.root, "gis")
        if not os.path.isdir(root):
            os.makedirs(root)
        # save to file
        for var in variables:
            vsplit = var.split(".")
            attr = vsplit[0]
            obj = getattr(self, f"_{attr}")
            if obj is None or len(obj) == 0:
                continue  # empty
            self.logger.info(f"Write vector file(s) for {var} to 'gis' subfolder")
            names = vsplit[1:] if len(vsplit) >= 2 else list(obj.keys())
            for name in names:
                if name not in obj:
                    self.logger.warning(f"Variable {attr}.{name} not found: skipping.")
                    continue
                if isinstance(obj[name], gpd.GeoDataFrame):
                    gdf = obj[name]
                else:
                    try:
                        gdf = obj[name].vector.to_gdf()
                        # xy name -> difficult!
                        name = [
                            v[-1] for v in self._FORCING_1D.values() if name in v[0]
                        ][0]
                    except:
                        self.logger.debug(
                            f"Variable {attr}.{name} could not be written to vector file."
                        )
                        pass
                gdf.to_file(join(root, f"{name}.geojson"), **kwargs)

    ## model configuration

    def read_config(self, config_fn: str = None, epsg: int = None) -> None:
        """Parse config from SFINCS input file.
        If in write-only mode the config is initialized with default settings
        unless a path to a template config file is provided.

        Parameters
        ----------
        config_fn: str
            Filename of config file, by default None.
        epsg: int
            EPSG code of the model CRS. Only used if missing in the SFINCS input file,
            by default None.
        """
        inp = SfincsInput()  # initialize with defaults
        if config_fn is not None or self._read:
            if config_fn is None:  # read from default location
                config_fn = self._config_fn
            if not isabs(config_fn) and self._root:  # read from model root
                config_fn = abspath(join(self.root, config_fn))
            if not isfile(config_fn):
                raise IOError(f"SFINCS input file not found {config_fn}")
            # read inp file
            inp.read(inp_fn=config_fn)
        # overwrite / initialize config attribute
        self._config = inp.to_dict()
        if epsg is not None and "epsg" not in self.config:
            self.set_config("epsg", int(epsg))
        # update grid properties based on sfincs.inp
        self.update_grid_from_config()

    def write_config(self, config_fn: str = "sfincs.inp"):
        """Write config to <root/config_fn>"""
        self._assert_write_mode
        if not isabs(config_fn) and self._root:
            config_fn = join(self.root, config_fn)

        inp = SfincsInput.from_dict(self.config)
        inp.write(inp_fn=abspath(config_fn))

    def update_spatial_attrs(self):
        """Update geospatial `config` (sfincs.inp) attributes based on grid"""
        dx, dy = self.res
        # TODO check self.bounds with rotation!! origin not necessary equal to total_bounds
        west, south, _, _ = self.bounds
        if self.crs is not None:
            self.set_config("epsg", self.crs.to_epsg())
        self.set_config("mmax", self.width)
        self.set_config("nmax", self.height)
        self.set_config("dx", dx)
        self.set_config("dy", abs(dy))  # dy is always positive (orientation is S -> N)
        self.set_config("x0", west)
        self.set_config("y0", south)

    def update_grid_from_config(self):
        """Update grid properties based on `config` (sfincs.inp) attributes"""
        self.grid_type = (
            "quadtree" if self.config.get("qtrfile") is not None else "regular"
        )
        if self.grid_type == "regular":
            self.reggrid = RegularGrid(
                x0=self.config.get("x0"),
                y0=self.config.get("y0"),
                dx=self.config.get("dx"),
                dy=self.config.get("dy"),
                nmax=self.config.get("nmax"),
                mmax=self.config.get("mmax"),
                rotation=self.config.get("rotation", 0),
                epsg=self.config.get("epsg"),
            )
        else:
            raise not NotImplementedError("Quadtree grid not implemented yet")
            # self.quadtree = QuadtreeGrid()

    def get_model_time(self):
        """Return (tstart, tstop) tuple with parsed model start and end time"""
        tstart = utils.parse_datetime(self.config["tstart"])
        tstop = utils.parse_datetime(self.config["tstop"])
        return tstart, tstop

    ## helper method
    def _parse_datasets_dep(self, datasets_dep, res):
        """Parse filenames or paths of Datasets in list of dictionaries datasets_dep
        into xr.DataArray and gdf.GeoDataFrames:

        * "elevtn" is parsed into da (xr.DataArray)
        * "offset" is parsed into da_offset (xr.DataArray)
        * "mask" is parsed into gdf (gpd.GeoDataFrame)

        Parameters
        ----------
        datasets_dep : List[dict]
            List of dictionaries with topobathy data, each containing a dataset name or
            Path (dep) and optional merge arguments.
        res : float
            Resolution of the model grid in meters. Used to obtain the correct zoom
            level of the depth datasets.
        """
        parse_keys = ["elevtn", "offset", "mask", "da"]
        copy_keys = ["zmin", "zmax", "reproj_method", "merge_method", "offset"]

        datasets_out = []
        for dataset in datasets_dep:
            dd = {}
            # read in depth datasets; replace dep (source name; filename or xr.DataArray)
            if "elevtn" in dataset or "da" in dataset:
                try:
                    da_elv = self.data_catalog.get_rasterdataset(
                        dataset.get("elevtn", dataset.get("da")),
                        bbox=self.mask.raster.transform_bounds(4326),
                        buffer=10,
                        variables=["elevtn"],
                        zoom_level=(res, "meter"),
                    )
                # TODO remove ValueError after fix in hydromt core
                except (IndexError, ValueError):
                    data_name = dataset.get("elevtn")
                    self.logger.warning(f"No data in domain for {data_name}, skipped.")
                    continue
                dd.update({"da": da_elv})
            else:
                raise ValueError(
                    "No 'elevtn' (topobathy) dataset provided in datasets_dep."
                )

            # read offset filenames
            # NOTE offsets can be xr.DataArrays and floats
            if "offset" in dataset and not isinstance(dataset["offset"], (float, int)):
                da_offset = self.data_catalog.get_rasterdataset(
                    dataset.get("offset"),
                    bbox=self.mask.raster.transform_bounds(4326),
                    buffer=10,
                )
                dd.update({"offset": da_offset})

            # read geodataframes describing valid areas
            if "mask" in dataset:
                gdf_valid = self.data_catalog.get_geodataframe(
                    dataset.get("mask"),
                    bbox=self.mask.raster.transform_bounds(4326),
                )
                dd.update({"gdf_valid": gdf_valid})

            # copy remaining keys
            for key, value in dataset.items():
                if key in copy_keys and key not in dd:
                    dd.update({key: value})
                elif key not in copy_keys + parse_keys:
                    self.logger.warning(f"Unknown key {key} in datasets_dep. Ignoring.")
            datasets_out.append(dd)

        return datasets_out

    def _parse_datasets_rgh(self, datasets_rgh):
        """Parse filenames or paths of Datasets in list of dictionaries datasets_rgh
        into xr.DataArrays and gdf.GeoDataFrames:

        * "manning" is parsed into da (xr.DataArray)
        * "lulc" is parsed into da (xr.DataArray) using reclass table in "reclass_table"
        * "mask" is parsed into gdf_valid (gpd.GeoDataFrame)

        Parameters
        ----------
        datasets_rgh : List[dict], optional
            List of dictionaries with Manning's n datasets. Each dictionary should at
            least contain one of the following:
            * (1) manning: filename (or Path) of gridded data with manning values
            * (2) lulc (and reclass_table): a combination of a filename of gridded
                  landuse/landcover and a reclassify table.
            In additon, optional merge arguments can be provided e.g.: merge_method, mask
        """
        parse_keys = ["manning", "lulc", "reclass_table", "mask", "da"]
        copy_keys = ["reproj_method", "merge_method"]

        datasets_out = []
        for dataset in datasets_rgh:
            dd = {}

            if "manning" in dataset or "da" in dataset:
                da_man = self.data_catalog.get_rasterdataset(
                    dataset.get("manning", dataset.get("da")),
                    bbox=self.mask.raster.transform_bounds(4326),
                    buffer=10,
                )
                dd.update({"da": da_man})
            elif "lulc" in dataset:
                # landuse/landcover should always be combined with mapping
                lulc = dataset.get("lulc")
                reclass_table = dataset.get("reclass_table", None)
                if reclass_table is None and isinstance(lulc, str):
                    reclass_table = join(DATADIR, "lulc", f"{lulc}_mapping.csv")
                if reclass_table is None:
                    raise IOError(
                        f"Manning roughness mapping file not found: {reclass_table}"
                    )
                da_lulc = self.data_catalog.get_rasterdataset(
                    lulc,
                    bbox=self.mask.raster.transform_bounds(4326),
                    buffer=10,
                    variables=["lulc"],
                )
                df_map = self.data_catalog.get_dataframe(reclass_table, index_col=0)
                # reclassify
                da_man = da_lulc.raster.reclassify(df_map[["N"]])["N"]
                dd.update({"da": da_man})
            else:
                raise ValueError("No 'manning' dataset provided in datasets_rgh.")

            # read geodataframes describing valid areas
            if "mask" in dataset:
                gdf_valid = self.data_catalog.get_geodataframe(
                    dataset.get("mask"),
                    bbox=self.mask.raster.transform_bounds(4326),
                )
                dd.update({"gdf_valid": gdf_valid})

            # copy remaining keys
            for key, value in dataset.items():
                if key in copy_keys and key not in dd:
                    dd.update({key: value})
                elif key not in copy_keys + parse_keys:
                    self.logger.warning(f"Unknown key {key} in datasets_rgh. Ignoring.")
            datasets_out.append(dd)

        return datasets_out

    def _parse_datasets_riv(self, datasets_riv):
        """Parse filenames or paths of Datasets in list of dictionaries
        datasets_riv into xr.DataArrays and gdf.GeoDataFrames:

        see SfincsModel.setup_subgrid for details
        """
        # option 1: rectangular river cross-sections based on river centerline
        # depth/bedlevel, manning attributes are specified on the river centerline
        # TODO: make this work with LineStringZ geometries for bedlevel
        # the width is either specified on the river centerline or river mask
        # option 2: (TODO): irregular river cross-sections
        # cross-sections are specified as a series of points (river_crosssections)
        parse_keys = [
            "centerlines",
            "mask",
            "gdf_riv",
            "gdf_riv_mask",
        ]
        copy_keys = []
        attrs = ["rivwth", "rivdph", "rivbed", "manning"]

        datasets_out = []
        for dataset in datasets_riv:
            dd = {}

            # parse rivers
            if "centerlines" in dataset:
                rivers = dataset.get("centerlines")
                if isinstance(rivers, str) and rivers in self.geoms:
                    gdf_riv = self.geoms[rivers].copy()
                else:
                    gdf_riv = self.data_catalog.get_geodataframe(
                        rivers,
                        geom=self.mask.raster.box,
                        buffer=1e3,  # 1km
                    ).to_crs(self.crs)
                # update missing attributes based on global values
                for key in attrs:
                    if key in dataset:
                        value = dataset.pop(key)
                        if key not in gdf_riv.columns:  # update all
                            gdf_riv[key] = value
                        elif np.any(np.isnan(gdf_riv[key])):  # fill na
                            gdf_riv[key] = gdf_riv[key].fillna(value)
                if not gdf_riv.columns.isin(["rivbed", "rivdph"]).any():
                    raise ValueError("No 'rivbed' or 'rivdph' attribute found.")
            else:
                raise ValueError("No 'centerlines' dataset provided.")
            dd.update({"gdf_riv": gdf_riv})

            # parse mask
            if "mask" in dataset:
                gdf_riv_mask = self.data_catalog.get_geodataframe(
                    dataset.get("mask"),
                    geom=self.mask.raster.box,
                )
                dd.update({"gdf_riv_mask": gdf_riv_mask})
            elif "rivwth" not in gdf_riv:
                raise ValueError(
                    "Either mask must be provided or centerlines "
                    "should contain a 'rivwth' attribute."
                )

            # copy remaining keys
            for key, value in dataset.items():
                if key in copy_keys and key not in dd:
                    dd.update({key: value})
                elif key not in copy_keys + parse_keys:
                    self.logger.warning(f"Unknown key {key} in datasets_riv. Ignoring.")
            datasets_out.append(dd)

        return datasets_out<|MERGE_RESOLUTION|>--- conflicted
+++ resolved
@@ -2867,24 +2867,17 @@
         self._assert_write_mode
 
         if self.subgrid:
-<<<<<<< HEAD
-            if f"sbgfile" not in self.config:
+            if "sbgfile" not in self.config:
                 # apparently no subgrid was read, so set default filename
-                self.set_config(f"sbgfile", f"sfincs_subgrid.nc")
+                self.set_config("sbgfile", "sfincs_subgrid.nc")
             
-            fn = self.get_config(f"sbgfile", abs_path=True)
+            fn = self.get_config("sbgfile", abs_path=True)
             if fn.parts[-1].endswith(".sbg"): 
                 # write binary file
                 self.reggrid.subgrid.write_binary(file_name=fn, mask=self.mask)
             else:
                 # write netcdf file
                 self.reggrid.subgrid.write(file_name=fn, mask=self.mask)
-=======
-            if "sbgfile" not in self.config:
-                self.set_config("sbgfile", "sfincs.sbg")
-            fn = self.get_config("sbgfile", abs_path=True)
-            self.reggrid.subgrid.save(file_name=fn, mask=self.mask)
->>>>>>> 90e2e685
 
     def read_geoms(self):
         """Read geometry files and save to `geoms` attribute.
