"""
SubgridTableRegular class to create, read and write sfincs subgrid (sbg) files.
"""
import os
import gc

import numpy as np
import logging
import rasterio
import xarray as xr
from numba import njit
from rasterio.windows import Window
from scipy import ndimage

from . import workflows

logger = logging.getLogger(__name__)


class SubgridTableRegular:
    def __init__(self, version=0):
        # A regular subgrid table contains only for cells with msk>0
        self.version = version

    def load(self, file_name, mask):
        """Load subgrid table from file for a regular grid with given mask."""

        if isinstance(mask, xr.DataArray):
            mask = mask.values

        iok = np.where(np.transpose(mask) > 0)
        iok = (iok[1], iok[0])

        nmax = np.shape(mask)[0]
        mmax = np.shape(mask)[1]

        grid_dim = (nmax, mmax)

        file = open(file_name, "rb")

        # File version
        # self.version = np.fromfile(file, dtype=np.int32, count=1)[0]
        self.nr_cells = np.fromfile(file, dtype=np.int32, count=1)[0]
        self.nr_uv_points = np.fromfile(file, dtype=np.int32, count=1)[0]
        self.nbins = np.fromfile(file, dtype=np.int32, count=1)[0]

        # Z points
        self.z_zmin = np.full(grid_dim, fill_value=np.nan, dtype=np.float32)
        self.z_zmax = np.full(grid_dim, fill_value=np.nan, dtype=np.float32)
        # self.z_zmean = np.full(grid_dim, fill_value=np.nan, dtype=np.float32)
        self.z_volmax = np.full(grid_dim, fill_value=np.nan, dtype=np.float32)
        self.z_depth = np.full(
            (self.nbins, *grid_dim), fill_value=np.nan, dtype=np.float32
        )

        # U points
        self.u_zmin = np.full(grid_dim, fill_value=np.nan, dtype=np.float32)
        self.u_zmax = np.full(grid_dim, fill_value=np.nan, dtype=np.float32)
        self.u_hrep = np.full(
            (self.nbins, *grid_dim), fill_value=np.nan, dtype=np.float32
        )
        self.u_navg = np.full(
            (self.nbins, *grid_dim), fill_value=np.nan, dtype=np.float32
        )

        # V points
        self.v_zmin = np.full(grid_dim, fill_value=np.nan, dtype=np.float32)
        self.v_zmax = np.full(grid_dim, fill_value=np.nan, dtype=np.float32)
        self.v_hrep = np.full(
            (self.nbins, *grid_dim), fill_value=np.nan, dtype=np.float32
        )
        self.v_navg = np.full(
            (self.nbins, *grid_dim), fill_value=np.nan, dtype=np.float32
        )

        self.z_zmin[iok[0], iok[1]] = np.fromfile(
            file, dtype=np.float32, count=self.nr_cells
        )
        self.z_zmax[iok[0], iok[1]] = np.fromfile(
            file, dtype=np.float32, count=self.nr_cells
        )
        # self.z_zmean[iok[0], iok[1]] = np.fromfile(
        #     file, dtype=np.float32, count=self.nr_cells
        # )
        self.z_volmax[iok[0], iok[1]] = np.fromfile(
            file, dtype=np.float32, count=self.nr_cells
        )
        for ibin in range(self.nbins):
            self.z_depth[ibin, iok[0], iok[1]] = np.fromfile(
                file, dtype=np.float32, count=self.nr_cells
            )

        self.u_zmin[iok[0], iok[1]] = np.fromfile(
            file, dtype=np.float32, count=self.nr_cells
        )
        self.u_zmax[iok[0], iok[1]] = np.fromfile(
            file, dtype=np.float32, count=self.nr_cells
        )
        dhdz = np.fromfile(file, dtype=np.float32, count=self.nr_cells)  # not used
        for ibin in range(self.nbins):
            self.u_hrep[ibin, iok[0], iok[1]] = np.fromfile(
                file, dtype=np.float32, count=self.nr_cells
            )
        for ibin in range(self.nbins):
            self.u_navg[ibin, iok[0], iok[1]] = np.fromfile(
                file, dtype=np.float32, count=self.nr_cells
            )

        self.v_zmin[iok[0], iok[1]] = np.fromfile(
            file, dtype=np.float32, count=self.nr_cells
        )
        self.v_zmax[iok[0], iok[1]] = np.fromfile(
            file, dtype=np.float32, count=self.nr_cells
        )
        dhdz = np.fromfile(file, dtype=np.float32, count=self.nr_cells)  # not used
        for ibin in range(self.nbins):
            self.v_hrep[ibin, iok[0], iok[1]] = np.fromfile(
                file, dtype=np.float32, count=self.nr_cells
            )
        for ibin in range(self.nbins):
            self.v_navg[ibin, iok[0], iok[1]] = np.fromfile(
                file, dtype=np.float32, count=self.nr_cells
            )

        file.close()

    def save(self, file_name, mask):
        """Save the subgrid data to a binary file."""
        if isinstance(mask, xr.DataArray):
            mask = mask.values

        iok = np.where(np.transpose(mask) > 0)
        iok = (iok[1], iok[0])

        nmax = np.shape(self.z_zmin)[0]
        mmax = np.shape(self.z_zmin)[1]

        # Add 1 because indices in SFINCS start with 1, not 0
        ind = np.ravel_multi_index(iok, (nmax, mmax), order="F") + 1

        file = open(file_name, "wb")
        # file.write(np.int32(self.version))  # version
        file.write(np.int32(np.size(ind)))  # Nr of active points
        file.write(np.int32(1))  # min
        file.write(np.int32(self.nbins))

        # Z
        v = self.z_zmin[iok]
        file.write(np.float32(v))
        v = self.z_zmax[iok]
        file.write(np.float32(v))
        v = self.z_volmax[iok]
        file.write(np.float32(v))
        for ibin in range(self.nbins):
            v = np.squeeze(self.z_depth[ibin, :, :])[iok]
            file.write(np.float32(v))

        # U
        v = self.u_zmin[iok]
        file.write(np.float32(v))
        v = self.u_zmax[iok]
        file.write(np.float32(v))
        dhdz = np.full(np.shape(v), 1.0)
        file.write(np.float32(dhdz))  # Not used in SFINCS anymore
        for ibin in range(self.nbins):
            v = np.squeeze(self.u_hrep[ibin, :, :])[iok]
            file.write(np.float32(v))
        for ibin in range(self.nbins):
            v = np.squeeze(self.u_navg[ibin, :, :])[iok]
            file.write(np.float32(v))

        # V
        v = self.v_zmin[iok]
        file.write(np.float32(v))
        v = self.v_zmax[iok]
        file.write(np.float32(v))
        file.write(np.float32(dhdz))  # Not used in SFINCS anymore
        for ibin in range(self.nbins):
            v = np.squeeze(self.v_hrep[ibin, :, :])[iok]
            file.write(np.float32(v))
        for ibin in range(self.nbins):
            v = np.squeeze(self.v_navg[ibin, :, :])[iok]
            file.write(np.float32(v))

        file.close()

    def build(
        self,
        da_mask: xr.DataArray,
        datasets_dep: list[dict],
        datasets_rgh: list[dict] = [],
        datasets_riv: list[dict] = [],
        nbins=10,
        nr_subgrid_pixels=20,
        nrmax=2000,
        max_gradient=5.0,
        z_minimum=-99999.0,
        manning_land: float = 0.04,
        manning_sea: float = 0.02,
        rgh_lev_land: float = 0.0,
        buffer_cells: int = 0,
        extrapolate_values: bool = False,
        write_dep_tif: bool = False,
        write_man_tif: bool = False,
        highres_dir: str = None,
        logger=logger,
    ):
        """Create subgrid tables for regular grid based on a list of depth,
        Manning's rougnhess and river datasets.

        Parameters
        ----------
        da_mask : xr.DataArray
            Mask of the SFINCS domain, with 1,2,3 for active (and boundary) cells
            and 0 for inactive cells.
        datasets_dep : List[dict]
            List of dictionaries with topobathy data, each containing an xarray.DataSet
            and optional merge arguments e.g.:
            [
                {'da': <xr.Dataset>, 'zmin': 0.01},
                {'da': <xr.Dataset>, 'offset': 0, 'merge_method': 'first', reproj_method: 'bilinear'}
            ]
            For a complete overview of all merge options,
            see :py:function:~hydromt.workflows.merge_multi_dataarrays
        datsets_rgh : List[dict], optional
            List of dictionaries with Manning's n data, each containing an
            xarray.DataSet with manning values and optional merge arguments
        datasets_riv : List[dict], optional
            List of dictionaries with river datasets. Each dictionary should at least
            contain the following:
            * gdf_riv: line vector of river centerline with river depth ("rivdph") [m]
              OR bed level ("rivbed") [m+REF] and width ("rivwth") attributes [m]
            * gdf_riv_mask (optional): polygon vector of river mask. If provided
              "rivwth" in river is not used and can be omitted. e.g.:
              [{'gdf_riv': <geopandas.GeoDataFrame>, 'gdf_riv_mask': <geopandas.GeoDataFrame>}]
        nbins : int, optional
            Number of bins in which hypsometry is subdivided, by default 10
        nr_subgrid_pixels : int, optional
            Number of subgrid pixels per computational cell, by default 20
        nrmax : int, optional
            Maximum number of cells per subgrid-block, by default 2000
            These blocks are used to prevent memory issues while working with large datasets
        max_gradient : float, optional
            If slope in hypsometry exceeds this value, then smoothing is applied, to
            prevent numerical stability problems, by default 5.0
        z_minimum : float, optional
            Minimum depth in the subgrid tables, by default -99999.0
        manning_land, manning_sea : float, optional
            Constant manning roughness values for land and sea, by default 0.04 and 0.02 s.m-1/3
            Note that these values are only used when no Manning's n datasets are
            provided, or to fill the nodata values
        rgh_lev_land : float, optional
            Elevation level to distinguish land and sea roughness (when using
            manning_land and manning_sea), by default 0.0
        buffer_cells : int, optional
            Number of cells between datasets to ensure smooth transition of bed levels, by default 0
        write_dep_tif : bool, optional
            Create geotiff of the merged topobathy on the subgrid resolution, by default False
        write_man_tif : bool, optional
            Create geotiff of the merged roughness on the subgrid resolution, by default False
        highres_dir : str, optional
            Directory where high-resolution geotiffs for topobathy and manning are stored, by default None
        """

        if write_dep_tif or write_man_tif:
            assert highres_dir is not None, "highres_dir must be specified"

        refi = nr_subgrid_pixels
        self.nbins = nbins
        grid_dim = da_mask.raster.shape
        x_dim, y_dim = da_mask.raster.x_dim, da_mask.raster.y_dim

        # determine the output dimensions and transform to match the resolution of da_mask
        # NOTE: this is only usef for writing the cloud optimized geotiffs
        output_width = da_mask.sizes[x_dim] * nr_subgrid_pixels
        output_height = da_mask.sizes[y_dim] * nr_subgrid_pixels
        output_transform = da_mask.raster.transform * da_mask.raster.transform.scale(
            1 / nr_subgrid_pixels
        )

        profile = dict(
            driver="GTiff",
            width=output_width,
            height=output_height,
            count=1,
            dtype=np.float32,
            crs=da_mask.raster.crs,
            transform=output_transform,
            tiled=True,
            blockxsize=256,
            blockysize=256,
            compress="deflate",
            predictor=2,
            profile="COG",
            nodata=np.nan,
            BIGTIFF="YES",  # Add the BIGTIFF option here
        )
        if write_dep_tif:
            # create the CloudOptimizedGeotiff containing the merged topobathy data
            dep_tif = rasterio.open(
                os.path.join(highres_dir, "dep_subgrid.tif"),
                "w",
                **profile,
            )

        if write_man_tif:
            # create the CloudOptimizedGeotiff creating the merged manning roughness
            man_tif = rasterio.open(
                os.path.join(highres_dir, "manning_subgrid.tif"),
                "w",
                **profile,
            )

        # Z points
        self.z_zmin = np.full(grid_dim, fill_value=np.nan, dtype=np.float32)
        self.z_zmax = np.full(grid_dim, fill_value=np.nan, dtype=np.float32)
        # self.z_zmean = np.full(grid_dim, fill_value=np.nan, dtype=np.float32)
        self.z_volmax = np.full(grid_dim, fill_value=np.nan, dtype=np.float32)
        self.z_depth = np.full((nbins, *grid_dim), fill_value=np.nan, dtype=np.float32)

        # U points
        self.u_zmin = np.full(grid_dim, fill_value=np.nan, dtype=np.float32)
        self.u_zmax = np.full(grid_dim, fill_value=np.nan, dtype=np.float32)
        self.u_hrep = np.full((nbins, *grid_dim), fill_value=np.nan, dtype=np.float32)
        self.u_navg = np.full((nbins, *grid_dim), fill_value=np.nan, dtype=np.float32)

        # V points
        self.v_zmin = np.full(grid_dim, fill_value=np.nan, dtype=np.float32)
        self.v_zmax = np.full(grid_dim, fill_value=np.nan, dtype=np.float32)
        self.v_hrep = np.full((nbins, *grid_dim), fill_value=np.nan, dtype=np.float32)
        self.v_navg = np.full((nbins, *grid_dim), fill_value=np.nan, dtype=np.float32)

        dx, dy = da_mask.raster.res
        dxp = dx / refi  # size of subgrid pixel
        dyp = dy / refi  # size of subgrid pixel

        n1, m1 = grid_dim
        nrcb = int(np.floor(nrmax / refi))  # nr of regular cells in a block
        nrbn = int(np.ceil(n1 / nrcb))  # nr of blocks in n direction
        nrbm = int(np.ceil(m1 / nrcb))  # nr of blocks in m direction

        # avoid blocks with width or height of 1
        merge_last_col = False
        merge_last_row = False
        if m1 % nrcb == 1:
            nrbm -= 1
            merge_last_col = True
        if n1 % nrcb == 1:
            nrbn -= 1
            merge_last_row = True

        logger.info("Number of regular cells in a block : " + str(nrcb))
        logger.info("Number of blocks in n direction    : " + str(nrbn))
        logger.info("Number of blocks in m direction    : " + str(nrbm))

        logger.info(f"Grid size of flux grid            : dx={dx}, dy={dy}")
        logger.info(f"Grid size of subgrid pixels       : dx={dxp}, dy={dyp}")

        ## Loop through blocks
        ib = -1
        for ii in range(nrbm):
            bm0 = ii * nrcb  # Index of first m in block
            bm1 = min(bm0 + nrcb, m1)  # last m in block
            if merge_last_col and ii == (nrbm - 1):
                bm1 += 1

            for jj in range(nrbn):
                bn0 = jj * nrcb  # Index of first n in block
                bn1 = min(bn0 + nrcb, n1)  # last n in block
                if merge_last_row and jj == (nrbn - 1):
                    bn1 += 1

                # Count
                ib += 1
<<<<<<< HEAD
                logger.warning(
                    f"\nblock {ib + 1}/{nrbn * nrbm} -- "
=======
                logger.debug(
                    f"block {ib + 1}/{nrbn * nrbm} -- "
>>>>>>> 159fb429
                    f"col {bm0}:{bm1-1} | row {bn0}:{bn1-1}"
                )

                # calculate transform and shape of block at cell and subgrid level
                da_mask_block = da_mask.isel(
                    {x_dim: slice(bm0, bm1), y_dim: slice(bn0, bn1)}
                ).load()
                check_block = np.all([s > 1 for s in da_mask_block.shape])
                assert check_block, f"unexpected block shape {da_mask_block.shape}"
                nactive = int(np.sum(da_mask_block > 0))
                if nactive == 0:  # not active cells in block
                    logger.debug("Skip block - No active cells")
                    continue
                logger.debug(f"Processing block with {nactive} active cells..")
                transform = da_mask_block.raster.transform
                # add refi cells overlap in both dimensions for u and v in last row / col
                reproj_kwargs = dict(
                    dst_crs=da_mask.raster.crs,
                    dst_transform=transform * transform.scale(1 / refi),
                    dst_width=(da_mask_block.raster.width + 1) * refi,
                    dst_height=(da_mask_block.raster.height + 1) * refi,
                )

                # get subgrid mask tile with buffer of one cell
                if nactive < da_mask_block.size:
                    ndimage.binary_dilation(
                        da_mask_block.values, output=da_mask_block.values
                    )
                da_mask_sbg = da_mask_block.raster.reproject(
                    method="nearest", **reproj_kwargs
                ).load()

                # get subgrid bathymetry tile
                da_dep = workflows.merge_multi_dataarrays(
                    da_list=datasets_dep,
                    da_like=da_mask_sbg,
                    interp_method="linear",
                    buffer_cells=buffer_cells,
                )

                # set minimum depth
                da_dep = np.maximum(da_dep, z_minimum)
                # TODO what to do with remaining cell with nan values
                # NOTE: this is still open for discussion, but for now we interpolate
                if np.any(np.isnan(da_dep.values[da_mask_sbg > 0])) > 0:
                    logger.warning(
                        f"Interpolate data at {int(np.sum(np.isnan(da_dep)))} cells"
                    )
                    da_dep = da_dep.raster.interpolate_na(method="rio_idw")

                    # Extrapolate option
                    # TODO replace with extrapolate=True in interpolate_na when available in core
                    if extrapolate_values:
                        da_dep = da_dep.interpolate_na(
                            dim=da_dep.raster.x_dim,
                            fill_value="extrapolate",
                        ).interpolate_na(
                            dim=da_dep.raster.y_dim,
                            fill_value="extrapolate",
                        )
                        logger.warning("Extrapolated data")
                    # mask values of inactive cells
                    da_dep = da_dep.where(da_mask_sbg > 0, da_dep.raster.nodata)
                check_nans = np.all(~np.isnan(da_dep.values[da_mask_sbg > 0]))
                assert check_nans, "NaN values in depth array"

                # get subgrid manning roughness tile
                if len(datasets_rgh) > 0:
                    da_man = workflows.merge_multi_dataarrays(
                        da_list=datasets_rgh,
                        da_like=da_mask_sbg,
                        interp_method="linear",
                        buffer_cells=buffer_cells,
                    )
                    if np.isnan(da_man.values[da_mask_sbg > 0]).any():
                        logger.debug(
                            "Missing values in manning roughness array, "
                            "fill with default values"
                        )
                        da_man0 = xr.where(
                            da_dep >= rgh_lev_land, manning_land, manning_sea
                        )
                        da_man = da_man.where(~np.isnan(da_man), da_man0)
                else:
                    da_man = xr.where(da_dep >= rgh_lev_land, manning_land, manning_sea)
                    da_man.raster.set_nodata(np.nan)
                # mask values of inactive cells
                da_man = da_man.where(da_mask_sbg > 0, da_man.raster.nodata)
                check_nans = np.all(~np.isnan(da_man.values[da_mask_sbg > 0]))
                assert check_nans, "NaN values in manning roughness array"

                # burn rivers in bathymetry and manning
                if len(datasets_riv) > 0:
                    for riv_kwargs in datasets_riv:
                        da_dep, da_man = workflows.bathymetry.burn_river_rect(
                            da_elv=da_dep, da_man=da_man, logger=logger, **riv_kwargs
                        )

                # optional write tile to file
                # NOTE tiles have overlap! da_dep[:-refi,:-refi]
                if write_dep_tif:
                    # write the block to the output COG
                    window = Window(
                        bm0 * nr_subgrid_pixels,
                        bn0 * nr_subgrid_pixels,
                        da_dep[:-refi, :-refi].sizes[x_dim],
                        da_dep[:-refi, :-refi].sizes[y_dim],
                    )
                    dep_tif.write(
                        da_dep[:-refi, :-refi].values.astype(dep_tif.dtypes[0]),
                        window=window,
                        indexes=1,
                    )

                if write_man_tif:
                    # write the block to the output COG
                    window = Window(
                        bm0 * nr_subgrid_pixels,
                        bn0 * nr_subgrid_pixels,
                        da_man[:-refi, :-refi].sizes[x_dim],
                        da_man[:-refi, :-refi].sizes[y_dim],
                    )
                    man_tif.write(
                        da_man[:-refi, :-refi].values.astype(man_tif.dtypes[0]),
                        window=window,
                        indexes=1,
                    )

                yg = da_dep.raster.ycoords.values
                if yg.ndim == 1:
                    yg = np.repeat(np.atleast_2d(yg), da_dep.raster.shape[0], axis=0)

                # Now compute subgrid properties
                sn, sm = slice(bn0, bn1), slice(bm0, bm1)
                (
                    self.z_zmin[sn, sm],
                    self.z_zmax[sn, sm],
                    # self.z_zmean[sn, sm],
                    self.z_volmax[sn, sm],
                    self.z_depth[:, sn, sm],
                    self.u_zmin[sn, sm],
                    self.u_zmax[sn, sm],
                    self.u_hrep[:, sn, sm],
                    self.u_navg[:, sn, sm],
                    self.v_zmin[sn, sm],
                    self.v_zmax[sn, sm],
                    self.v_hrep[:, sn, sm],
                    self.v_navg[:, sn, sm],
                ) = process_tile(
                    da_mask_block.values,
                    da_dep.values,
                    da_man.values,
                    dxp,
                    dyp,
                    refi,
                    nbins,
                    yg,
                    max_gradient,
                    da_mask.raster.crs.is_geographic,
                )

                del da_mask_block, da_dep, da_man
                gc.collect()

        # close the output cloud optimized geotiff
        if write_dep_tif:
            dep_tif.close()

        if write_man_tif:
            man_tif.close()

    def to_xarray(self, dims, coords):
        """Convert subgrid class to xarray dataset."""
        ds_sbg = xr.Dataset(coords={"bins": np.arange(self.nbins), **coords})
        ds_sbg.attrs.update({"_FillValue": np.nan})

        zlst2 = ["z_zmin", "z_zmax", "z_zmin", "z_volmax"]  # "z_zmean",
        uvlst2 = ["u_zmin", "u_zmax", "v_zmin", "v_zmax"]
        lst3 = ["z_depth", "u_hrep", "u_navg", "v_hrep", "v_navg"]
        # 2D arrays
        for name in zlst2 + uvlst2:
            if hasattr(self, name):
                ds_sbg[name] = xr.Variable(dims, getattr(self, name))
        # 3D arrays
        for name in lst3:
            if hasattr(self, name):
                ds_sbg[name] = xr.Variable(("bins", *dims), getattr(self, name))
        return ds_sbg

    def from_xarray(self, ds_sbg):
        """Convert xarray dataset to subgrid class."""
        for name in ds_sbg.data_vars:
            setattr(self, name, ds_sbg[name].values)


@njit
def process_tile(
    mask, zg, manning_grid, dxp, dyp, refi, nbins, yg, max_gradient, is_geographic=False
):
    """calculate subgrid properties for a single tile"""
    # Z points
    grid_dim = mask.shape
    z_zmin = np.full(grid_dim, fill_value=np.nan, dtype=np.float32)
    z_zmax = np.full(grid_dim, fill_value=np.nan, dtype=np.float32)
    # z_zmean = np.full(grid_dim, fill_value=np.nan, dtype=np.float32)
    z_volmax = np.full(grid_dim, fill_value=np.nan, dtype=np.float32)
    z_depth = np.full((nbins, *grid_dim), fill_value=np.nan, dtype=np.float32)

    # U points
    u_zmin = np.full(grid_dim, fill_value=np.nan, dtype=np.float32)
    u_zmax = np.full(grid_dim, fill_value=np.nan, dtype=np.float32)
    u_hrep = np.full((nbins, *grid_dim), fill_value=np.nan, dtype=np.float32)
    u_navg = np.full((nbins, *grid_dim), fill_value=np.nan, dtype=np.float32)

    # V points
    v_zmin = np.full(grid_dim, fill_value=np.nan, dtype=np.float32)
    v_zmax = np.full(grid_dim, fill_value=np.nan, dtype=np.float32)
    v_hrep = np.full((nbins, *grid_dim), fill_value=np.nan, dtype=np.float32)
    v_navg = np.full((nbins, *grid_dim), fill_value=np.nan, dtype=np.float32)

    # Loop through all active cells in this block
    for n in range(mask.shape[0]):
        for m in range(mask.shape[1]):
            if mask[n, m] < 1:
                # Not an active point
                continue

            nn = int(n * refi)
            mm = int(m * refi)

            # # Compute pixel size in metres
            if is_geographic:
                mean_lat = float(np.abs(np.mean(yg[nn : nn + refi, mm : mm + refi])))
                dxpm = float(dxp * 111111.0 * np.cos(np.pi * mean_lat / 180.0))
                dypm = float(dyp * 111111.0)
            else:
                dxpm = float(dxp)
                dypm = float(dyp)

            # First the volumes in the cells
            zgc = zg[nn : nn + refi, mm : mm + refi]
            zv = zgc.flatten()
            zvmin = -20.0
            z, v, zmin, zmax, zmean = subgrid_v_table(
                zv, dxpm, dypm, nbins, zvmin, max_gradient
            )
            z_zmin[n, m] = zmin
            z_zmax[n, m] = zmax
            # z_zmean[n, m] = zmean
            z_volmax[n, m] = v[-1]
            z_depth[:, n, m] = z[1:]

            # Now the U/V points
            # U
            nn = n * refi
            mm = m * refi + int(0.5 * refi)
            zgu = zg[nn : nn + refi, mm : mm + refi]
            zgu = np.transpose(zgu)
            zv = zgu.flatten()
            manning = manning_grid[nn : nn + refi, mm : mm + refi]
            manning = np.transpose(manning)
            manning = manning.flatten()
            zmin, zmax, hrep, navg, zz = subgrid_q_table(zv, manning, nbins)
            u_zmin[n, m] = zmin
            u_zmax[n, m] = zmax
            u_hrep[:, n, m] = hrep
            u_navg[:, n, m] = navg

            # V
            nn = n * refi + int(0.5 * refi)
            mm = m * refi
            zgu = zg[nn : nn + refi, mm : mm + refi]
            zv = zgu.flatten()
            manning = manning_grid[nn : nn + refi, mm : mm + refi]
            manning = manning.flatten()
            zmin, zmax, hrep, navg, zz = subgrid_q_table(zv, manning, nbins)
            v_zmin[n, m] = zmin
            v_zmax[n, m] = zmax
            v_hrep[:, n, m] = hrep
            v_navg[:, n, m] = navg

    return (
        z_zmin,
        z_zmax,
        # z_zmean,
        z_volmax,
        z_depth,
        u_zmin,
        u_zmax,
        u_hrep,
        u_navg,
        v_zmin,
        v_zmax,
        v_hrep,
        v_navg,
    )


@njit
def get_dzdh(z, V, a):
    # change in level per unit of volume (m/m)
    dz = np.diff(z)
    # change in volume (normalized to meters)
    dh = np.maximum(np.diff(V) / a, 0.001)
    return dz / dh


@njit
def isclose(a, b, rtol=1e-05, atol=1e-08):
    return abs(a - b) <= (atol + rtol * abs(b))


@njit
def subgrid_v_table(elevation, dx, dy, nbins, zvolmin, max_gradient):
    """
    map vector of elevation values into a hypsometric volume - depth relationship for one grid cell

    Parameters
    ----------
    elevation : np.ndarray (nr of pixels in one cell) containing subgrid elevation values for one grid cell [m]
    dx: float, x-directional cell size (typically not known at this level) [m]
    dy: float, y-directional cell size (typically not known at this level) [m]
    nbins: int, number of bins to use for the hypsometric curve
    zvolmin: float, minimum elevation value to use for volume calculation (typically -20 m)
    max_gradient: float, maximum gradient to use for volume calculation (typically 0.1)

    Return
    ------
    ele_sort : np.ndarray (1D flattened from elevation) with sorted and flattened elevation values
    volume : np.ndarray (1D flattened from elevation) containing volumes (lowest value zero) per sorted elevation value
    """

    # Cell area
    a = float(elevation.size * dx * dy)

    # Set minimum elevation to -20 (needed with single precision), and sort
    ele_sort = np.sort(np.maximum(elevation, zvolmin).flatten())

    # Make sure each consecutive point is larger than previous
    for j in range(1, ele_sort.size):
        if ele_sort[j] <= ele_sort[j - 1]:
            ele_sort[j] += 1.0e-6

    depth = ele_sort - ele_sort.min()

    volume = np.zeros_like(depth)
    volume[1:] = np.cumsum((np.diff(depth) * dx * dy) * np.arange(1, depth.size))

    # Resample volumes to discrete bins
    steps = np.arange(nbins + 1) / nbins
    V = steps * volume.max()
    dvol = volume.max() / nbins
    # scipy not supported in numba jit
    # z = interpolate.interp1d(volume, ele_sort)(V)
    z = np.interp(V, volume, ele_sort)
    dzdh = get_dzdh(z, V, a)
    n = 0
    while (
        dzdh.max() > max_gradient and not (isclose(dzdh.max(), max_gradient))
    ) and n < nbins:
        # reshape until gradient is satisfactory
        idx = np.where(dzdh == dzdh.max())[0]
        z[idx + 1] = z[idx] + max_gradient * (dvol / a)
        dzdh = get_dzdh(z, V, a)
        n += 1
    return z, V, elevation.min(), z.max(), ele_sort.mean()


@njit
def subgrid_q_table(elevation, manning, nbins):
    """
    map vector of elevation values into a hypsometric hydraulic radius - depth relationship for one grid cell

    Parameters
    ----------
    elevation : np.ndarray (nr of pixels in one cell) containing subgrid elevation values for one grid cell [m]
    manning : np.ndarray (nr of pixels in one cell) containing subgrid manning roughness values for one grid cell [s m^(-1/3)]
    nbins : int, number of bins to use for the hypsometric curve
    dx : float, x-directional cell size (typically not known at this level) [m]
    dy : float, y-directional cell size (typically not known at this level) [m]

    Returns
    -------
    ele_sort, R : np.ndarray of sorted elevation values, np.ndarray of sorted hydraulic radii that belong with depth
    """

    hrep = np.zeros(nbins, dtype=np.float32)
    navg = np.zeros(nbins, dtype=np.float32)
    zz = np.zeros(nbins, dtype=np.float32)

    n = int(elevation.size)  # Nr of pixels in grid cell
    n05 = int(n / 2)

    zmin_a = np.min(elevation[0:n05])
    zmax_a = np.max(elevation[0:n05])

    zmin_b = np.min(elevation[n05:])
    zmax_b = np.max(elevation[n05:])

    zmin = max(zmin_a, zmin_b)
    zmax = max(zmax_a, zmax_b)

    # Make sure zmax is a bit higher than zmin
    if zmax < zmin + 0.01:
        zmax += 0.01

    # Determine bin size
    dbin = (zmax - zmin) / nbins

    # Loop through bins
    for ibin in range(nbins):
        # Top of bin
        zbin = zmin + (ibin + 1) * dbin
        zz[ibin] = zbin

        ibelow = np.where(elevation <= zbin)  # index of pixels below bin level
        # water depth in each pixel
        h = np.maximum(zbin - np.maximum(elevation, zmin), 0.0)
        qi = h ** (5.0 / 3.0) / manning  # unit discharge in each pixel
        q = np.sum(qi) / n  # combined unit discharge for cell

        if not np.any(manning[ibelow]):
            print("NaNs found?!")
        navg[ibin] = manning[ibelow].mean()  # mean manning's n
        hrep[ibin] = (q * navg[ibin]) ** (3.0 / 5.0)  # conveyance depth

    return zmin, zmax, hrep, navg, zz<|MERGE_RESOLUTION|>--- conflicted
+++ resolved
@@ -372,13 +372,8 @@
 
                 # Count
                 ib += 1
-<<<<<<< HEAD
-                logger.warning(
-                    f"\nblock {ib + 1}/{nrbn * nrbm} -- "
-=======
-                logger.debug(
+                logger.info(
                     f"block {ib + 1}/{nrbn * nrbm} -- "
->>>>>>> 159fb429
                     f"col {bm0}:{bm1-1} | row {bn0}:{bn1-1}"
                 )
 
