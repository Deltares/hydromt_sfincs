--- conflicted
+++ resolved
@@ -1081,11 +1081,7 @@
     zmax_b = np.max(dd_b)  # Maximum elevation side B
 
     zmin = max(zmin_a, zmin_b) + huthresh  # Minimum elevation of uv point
-<<<<<<< HEAD
     zmax = max(zmax_a, zmax_b) + huthresh  # Maximum elevation of uv point
-=======
-    zmax = max(zmax_a, zmax_b)  # Maximum elevation of uv point
->>>>>>> e128fdab
 
     # Make sure zmax is always a bit higher than zmin
     if zmax < zmin + 0.001:
@@ -1105,28 +1101,23 @@
 
         h = np.maximum(zbin - elevation, 0.0)  # water depth in each pixel
 
-<<<<<<< HEAD
-=======
-        pwet[ibin] = (zbin - elevation > huthresh).sum() / n
-
->>>>>>> e128fdab
         # Side A
         # Depth of all pixels (but set min pixel height to zbot). Can be negative, but not zero (because zmin = zbot + huthresh, so there must be pixels below zb).
-        h_a = np.maximum(zbin - dd_a, 0.0)  
+        h_a = np.maximum(zbin - dd_a, 0.0)
         q_a = h_a ** (5.0 / 3.0) / manning_a  # Determine 'flux' for each pixel
         q_a = np.mean(q_a)  # Grid-average flux through all the pixels
         h_a = np.mean(h_a)  # Grid-average depth through all the pixels
 
         # Side B
         # Depth of all pixels (but set min pixel height to zbot). Can be negative, but not zero (because zmin = zbot + huthresh, so there must be pixels below zb).
-        h_b = np.maximum(zbin - dd_b, 0.0)  
+        h_b = np.maximum(zbin - dd_b, 0.0)
         q_b = h_b ** (5.0 / 3.0) / manning_b  # Determine 'flux' for each pixel
         q_b = np.mean(q_b)  # Grid-average flux through all the pixels
         h_b = np.mean(h_b)  # Grid-average depth through all the pixels
 
         # Compute q and h
         # Determine grid average 'flux' for each pixel
-        q_all = np.mean(h ** (5.0 / 3.0) / manning)  
+        q_all = np.mean(h ** (5.0 / 3.0) / manning)
         h_all = np.mean(h)  # grid averaged depth of A and B combined
         q_min = np.minimum(q_a, q_b)
         h_min = np.minimum(h_a, h_b)
@@ -1134,7 +1125,7 @@
         if option == 1:
             # Use old 1 option (weighted average of q_ab and q_all) option (min at bottom bin, mean at top bin)
             # Weight (increase from 0 to 1 from bottom to top bin)
-            w = (ibin) / (nlevels - 1)  
+            w = (ibin) / (nlevels - 1)
             q = (1.0 - w) * q_min + w * q_all  # Weighted average of q_min and q_all
             hmean = h_all
 
@@ -1142,7 +1133,6 @@
             pwet[ibin] = (zbin > elevation + huthresh).sum() / n
 
         elif option == 2:
-<<<<<<< HEAD
             # We want to make sure that, in the first layer, hmean does not exceed huthresh.
             # This is done by making sure that the wet fraction is 0.0 in the first level on the shallowest side (i.e. if ibin==0, pwet_a or pwet_b must be 0.0).
             # As a result, the weight w will be 0.0 in the first level on the shallowest side.
@@ -1155,11 +1145,6 @@
                 # Ensure that both pwet_a and pwet_b are 1.0 at the top level, so that the weight w is 1.0 and pwet[ibin] is 1.0
                 pwet_a = (zbin > dd_a + huthresh - 1.0e-4).sum() / (n / 2)
                 pwet_b = (zbin > dd_b + huthresh - 1.0e-4).sum() / (n / 2)
-=======
-            # Use newer 2 option (minimum of q_a an q_b, minimum of h_a and h_b increasing to h_all, using pwet for weighting) option
-            pwet_a = (zbin - dd_a > huthresh).sum() / (n / 2)
-            pwet_b = (zbin - dd_b > huthresh).sum() / (n / 2)
->>>>>>> e128fdab
             # Weight increases linearly from 0 to 1 from bottom to top bin use percentage wet in sides A and B
             w = 2 * np.minimum(pwet_a, pwet_b) / max(pwet_a + pwet_b, 1.0e-9)
             q = (1.0 - w) * q_min + w * q_all  # Weighted average of q_min and q_all
@@ -1177,7 +1162,7 @@
     # Determine nfit at zfit
     zfit = zmax + zmax - zmin
     # mean water depth in cell as computed in SFINCS (assuming linear relation between water level and water depth above zmax)
-    hfit = (havg_top + zmax - zmin)  
+    hfit = havg_top + zmax - zmin
 
     # Compute q and navg
     h = np.maximum(zfit - elevation, 0.0)  # water depth in each pixel
