--- conflicted
+++ resolved
@@ -12,632 +12,7 @@
     from hydromt_sfincs import SfincsModel
 
 
-<<<<<<< HEAD
-class SfincsInputVariables(BaseSettings):
-    # Attributes with descriptions and defaults
-    #
-    # - follows order of SFINCS kernel's sfincs_input.f90
-    # (https://github.com/Deltares/SFINCS/blob/main/source/src/sfincs_input.f90)
-    # - and description and value range of https://sfincs.readthedocs.io/en/latest/parameters.html
-    #
-    # Settings
-    #
-    mmax: int | None = Field(
-        10, ge=1, description="Number of grid cells in x-direction"
-    )
-    nmax: int | None = Field(
-        10, ge=1, description="Number of grid cells in y-direction"
-    )
-    dx: float | None = Field(10.0, gt=0, description="Grid size in x-direction")
-    dy: float | None = Field(10.0, gt=0, description="Grid size in y-direction")
-    x0: float | None = Field(0.0, description="Origin of the grid in the x-direction")
-    y0: float | None = Field(0.0, description="Origin of the grid in the y-direction")
-    rotation: float | None = Field(
-        0.0,
-        gt=-360,
-        lt=360,
-        description="Rotation of the grid in degrees from the x-axis (east) in anti-clockwise direction",
-    )
-    tref: datetime = Field(
-        datetime(2010, 2, 1, 0, 0, 0),
-        description="Reference time for simulation (datetime)",
-    )
-    tstart: datetime = Field(
-        datetime(2010, 2, 1, 0, 0, 0),
-        description="Start time for the simulation (datetime)",
-    )
-    tstop: datetime = Field(
-        datetime(2010, 2, 2, 0, 0, 0),
-        description="Stop time for the simulation (datetime)",
-    )
-    tspinup: float = Field(
-        0.0,
-        ge=0.0,
-        description="Duration of spinup period for boundary conditions after tstart (seconds)",
-    )
-    t0out: datetime | None = Field(None, description="Output start time (datetime)")
-    t1out: datetime | None = Field(None, description="Output stop time (datetime)")
-    dtout: float = Field(
-        3600.0, ge=0.0, description="Spatial map output interval (seconds)"
-    )
-    dtmaxout: float = Field(
-        86400.0, ge=0.0, description="Maximum map output interval (seconds)"
-    )  # FIXME - TL: why was 'int' before?
-    dtrstout: float | None = Field(
-        None, ge=0.0, description="Restart file output interval (seconds)"
-    )
-    trstout: float | None = Field(
-        None, description="Restart file output after specific time (seconds)"
-    )
-    dthisout: float = Field(600.0, description="Timeseries output interval (seconds)")
-    dtwave: float | None = Field(
-        None, description="Interval of running SnapWave (seconds)"
-    )
-    dtwnd: float | None = Field(
-        None, description="Interval of updating wind forcing (seconds)"
-    )
-    alpha: float = Field(
-        0.5,
-        ge=0.001,
-        le=1.0,
-        description="Numerical time step reduction for CFL-condition (-)",
-    )
-    theta: float = Field(
-        1.0,
-        ge=0.8,
-        le=1.0,
-        description="Numerical smoothing factor in momentum equation (-)",
-    )
-    hmin_cfl: float | None = Field(
-        None,
-        gt=0.0,
-        description="Minimum water depth for cfl condition in max timestep determination (meters)",
-    )
-    hmin_uv: float | None = Field(
-        None,
-        gt=0.0,
-        description="Minimum water depth for uv velocity determination in momentum equation (meters)",
-    )
-    manning: float | None = Field(
-        None,
-        gt=0.0,
-        lt=0.5,
-        description="Manning's n coefficient for spatially uniform roughness, if no other manning options specified (s/m^(1/3))",
-    )
-    manning_land: float | None = Field(
-        None,
-        gt=0.0,
-        lt=0.5,
-        description="Manning's n coefficient for land areas, if no other manning options specified (s/m^(1/3))",
-    )
-    manning_sea: float | None = Field(
-        None,
-        gt=0.0,
-        lt=0.5,
-        description="Manning's n coefficient for sea areas, if no other manning options specified (s/m^(1/3))",
-    )
-    rgh_lev_land: float | None = Field(
-        None,
-        gt=-9999,
-        lt=9999,
-        description="Elevation level to distinguish land and sea roughness (meters above reference level)",
-    )
-    zsini: float = Field(
-        0.0,
-        description="Initial water level in entire domain - where above bed level (meters)",
-    )
-    qinf: float | None = Field(
-        None,
-        ge=0.0,
-        lt=20.0,
-        description="Infiltration rate, spatially uniform and constant in time (mm/hr)",
-    )
-    dtmax: float | None = Field(
-        None, gt=0.0, description="Maximum allowed internal timestep (seconds)"
-    )
-    huthresh: float = Field(
-        0.01, gt=0.0, lt=1.0, description="Threshold water depth (meters)"
-    )
-    rhoa: float | None = Field(None, gt=1.0, lt=1.5, description="Air density (kg/m^3)")
-    rhow: float | None = Field(
-        None, gt=1000.0, lt=1100.0, description="Water density (kg/m^3)"
-    )
-    inputformat: str = Field("bin", description="Input file format (bin or asc)")
-    outputformat: str = Field(
-        "net", description="Output file format (net or asc or bin)"
-    )
-    outputtype_map: str | None = Field(
-        None, description="Output file format for spatial map file (net or asc or bin)"
-    )
-    outputtype_his: str | None = Field(
-        None,
-        description="Output file format for observation his file (net or asc or bin)",
-    )
-    nc_deflate_level: int | None = Field(None, description="Netcdf deflate level (-))")
-    bndtype: int | None = Field(
-        None,
-        ge=1,
-        ls=1,
-        description="Boundary type, only bndtype=1 is supported currently (-)",
-    )
-    advection: int = Field(
-        1, ge=0, le=1, description="Enable advection (1: yes, 0: no)"
-    )
-    nfreqsig: int | None = Field(
-        None,
-        ge=0,
-        le=500,
-        description="Wave maker number of frequency bins IG spectrum (-)",
-    )
-    freqminig: float | None = Field(
-        None,
-        ge=0.0,
-        le=1.0,
-        description="Minimum frequency wave maker IG spectrum (Hz)",
-    )
-    freqmaxig: float | None = Field(
-        None,
-        ge=0.0,
-        le=1.0,
-        description="Minimum frequency wave maker IG spectrum (Hz)",
-    )
-    latitude: float | None = Field(
-        None, description="Latitude of the grid center (degrees)"
-    )
-    pavbnd: float | None = Field(
-        None, description="Atmospheric pressure at boundary (Pa)"
-    )
-    gapres: float | None = Field(
-        None,
-        description="Background atmospheric pressure used by spiderweb pressure conversion (Pa)",
-    )
-    baro: int | None = Field(
-        None, description="Enable atmospheric pressure term (1: yes, 0: no)"
-    )
-    utmzone: str | None = Field(None, description="UTM zone for spatial reference (-)")
-    epsg: int | None = Field(None, description="EPSG code for spatial reference system")
-    stopdepth: float = Field(
-        100.0,
-        gt=0.0,
-        lt=15000,
-        description="Water depth based on which the minimal time step is determined below which the simulation is classified as unstable and stopped (meters)",
-    )
-    advlim: float | None = Field(
-        None,
-        ge=0.0,
-        le=9999.9,
-        description="Maximum value of the advection term in the momentum equation (-)",
-    )
-    slopelim: float | None = Field(
-        None, ge=0.0, le=9999.9, description=">currently not used< (-)"
-    )
-    qinf_zmin: float | None = Field(
-        None,
-        ge=-100,
-        le=100,
-        description="Minimum elevation level above for what cells the spatially uniform, constant in time infiltration rate 'qinf' is added (meters above reference)",
-    )
-    btfilter: float | None = Field(
-        None,
-        ge=0.0,
-        le=3600.0,
-        description="Water level boundary timeseries filtering period (seconds)",
-    )
-    sfacinf: float | None = Field(
-        None,
-        ge=0.0,
-        le=1.0,
-        description="Curve Number infiltration initial abstraction or the amount of water before runoff, such as infiltration, or rainfall interception by vegetation.",
-    )
-    # radstr > unclear if used
-    crsgeo: int | None = Field(
-        None,
-        description="Geographical coordinate system flag (1: yes, 0: no)",
-    )
-    coriolis: int | None = Field(
-        None,
-        description="Ability to turn off Coriolis term, only if crsgeo = True (1: on, 0: off)",
-    )
-    amprblock: int | None = Field(
-        None,
-        ge=0,
-        le=1,
-        description="Use data in ampr file as block rather than linear interpolation (1: yes, 0: no)",
-    )
-    spwmergefrac: float | None = Field(
-        None,
-        gt=0.0,
-        lt=1.0,
-        description="Spiderweb merge factor with background wind and pressure (-)",
-    )
-    usespwprecip: int | None = Field(
-        None,
-        ge=0,
-        le=1,
-        description="Ability to use rainfall from spiderweb  (1: on, 0: off)",
-    )
-    # global: int = Field(
-    #     None,
-    #     description="Ability to make a global spherical SFINCS model that wraps 'over the edge' (1: on, 0: off)",
-    # ) #FIXME > clash with 'global' keyword, leave out for now
-    nuvisc: float | None = Field(
-        None,
-        ge=0.0,
-        description="Viscosity coefficient 'per meter of grid cell length', used if 'viscosity=1' and multiplied internally with the grid cell size (per quadtree level in quadtree mesh mode) (-)",
-    )
-    viscosity: int = Field(
-        1, ge=0, le=1, description="Enable viscosity term (1: yes, 0: no)"
-    )
-    spinup_meteo: int | None = Field(
-        None,
-        ge=0,
-        le=1,
-        description="Option to also apply spinup to the meteo forcing (1: on, 0: off)",
-    )
-    waveage: float | None = Field(
-        None,
-        description="Determine Cd with wave age based on LGX method (-)",
-    )
-    snapwave: int | None = Field(
-        None,
-        ge=0,
-        le=1,
-        description="Option to turn on the determination of spectral wave conditions through the internal SnapWave solver (1: on, 0: off)",
-    )
-    # dtoutfixed > currently not used
-    wmtfilter: float | None = Field(
-        None,
-        ge=0.0,
-        le=3600.0,
-        description="Filtering duration for wave maker to determine mean water level component (-)",
-    )
-    wmfred: float | None = Field(
-        None,
-        description="Filtering variable in wave maker to determine mean water level component (-)",
-    )
-    wmsignal: str | None = Field(
-        None, description="Wavemaker options ('spectrum' or 'mon(ochromatic)')"
-    )
-    advection_scheme: str | None = Field(
-        None, description="Wavemaker options ('upw1' or 'original')"
-    )
-    btrelax: float | None = Field(
-        None,
-        ge=0.0,
-        le=10800.0,
-        description="Internal parameter of SFINCS for relaxation in uvmean (s)",
-    )
-    wiggle_suppression: int | None = Field(
-        None,
-        ge=0,
-        le=1,
-        description="Option to turn on the wiggle surpression (1: on, 0: off)",
-    )
-    wiggle_factor: float | None = Field(
-        None,
-        ge=0.0,
-        description="Wiggle suppresion factor (-)",
-    )
-    wiggle_threshold: float | None = Field(
-        None,
-        ge=0.0,
-        description="Wiggle suppresion minimum depth threshold (-)",
-    )
-    friction2d: int | None = Field(
-        None,
-        ge=0,
-        le=1,
-        description="Option to turn on the 2D friction component in the momentum equation (1: on, 0: off)",
-    )
-    advection_mask: int | None = Field(
-        None,
-        ge=0,
-        le=1,
-        description="Option to turn on the advection_mask(1: on, 0: off)",
-    )
-    #
-    # Domain
-    #
-    qtrfile: str | None = Field(None, description="Name of the quadtree file")
-    depfile: str | None = Field(None, description="Name of the depth file")
-    inifile: str | None = Field(
-        None, description="Name of the initial water level condition file"
-    )
-    rstfile: str | None = Field(None, description="Name of the restart file")
-    ncinifile: str | None = Field(
-        None, description="Name of the Netcdf initial water level condition file"
-    )
-    mskfile: str | None = Field(None, description="Name of the mask file")
-    indexfile: str | None = Field(None, description="Name of the index file")
-    # cstfile: > not used
-    sbgfile: str | None = Field(None, description="Name of the subgrid file")
-    thdfile: str | None = Field(None, description="Name of the thin dam structure file")
-    weirfile: str | None = Field(None, description="Name of the weir structure file")
-    manningfile: str | None = Field(None, description="Name of the Manning's n file")
-    drnfile: str | None = Field(None, description="Name of the drainage structure file")
-    volfile: str | None = Field(None, description="Name of the storage volume file")
-    #
-    # Forcing
-    #
-    bndfile: str | None = Field(
-        None, description="Name of the water level boundary points file"
-    )
-    bzsfile: str | None = Field(
-        None, description="Name of the water level time-series file"
-    )
-    bzifile: str | None = Field(
-        None, description="Name of the individual wave water level time-series file"
-    )
-    # bwvfile: FIXME > can be removed?
-    # bhsfile: FIXME > can be removed?
-    # btpfile:  FIXME > can be removed?
-    # bwdfile:  FIXME > can be removed?
-    # bdsfile:  FIXME > can be removed?
-    wfpfile: str | None = Field(
-        None, description="Name of the wavemaker location input points file"
-    )
-    whifile: str | None = Field(
-        None, description="Name of the wavemaker IG wave height input file"
-    )
-    wtifile: str | None = Field(
-        None, description="Name of the wavemaker IG wave period input file"
-    )
-    wstfile: str | None = Field(
-        None, description="Name of the wavemaker setup input file"
-    )
-    srcfile: str | None = Field(
-        None, description="Name of the discharge input points file"
-    )
-    disfile: str | None = Field(
-        None, description="Name of the discharge input time-series file"
-    )
-    spwfile: str | None = Field(
-        None, description="Name of the spiderweb tropical cyclone file"
-    )
-    wndfile: str | None = Field(
-        None, description="Name of the spatially uniform wind file"
-    )
-    prcfile: str | None = Field(
-        None, description="Name of the spatially uniform precipitation file"
-    )
-    precipfile: str | None = Field(
-        None,
-        description="LEGACY OPTION- Name of the spatially uniform precipitation file > now use: prcfile",
-    )
-    amufile: str | None = Field(
-        None, description="Name of the u-component of the wind file"
-    )
-    amvfile: str | None = Field(
-        None, description="Name of the v-component of the wind file"
-    )
-    ampfile: str | None = Field(
-        None, description="Name of the atmospheric pressure file"
-    )
-    amprfile: str | None = Field(None, description="Name of the precipitation file")
-    z0lfile: str | None = Field(
-        None, description="Name of the wind reduction over land input file"
-    )
-    wvmfile: str | None = Field(
-        None, description="Name of the wave maker input points file"
-    )
-    qinffile: str | None = Field(
-        None,
-        description="Name of the spatially-uniform, constant in time infiltration file",
-    )
-    #
-    # Curve Number files
-    #
-    scsfile: str | None = Field(
-        None,
-        description="Name of the Curve Number infiltration method A - maximum soil moisture storage capacity file",
-    )
-    smaxfile: str | None = Field(
-        None,
-        description="Name of the Curve Number infiltration method B - maximum soil moisture storage capacity file",
-    )
-    sefffile: str | None = Field(
-        None,
-        description="Name of the Curve Number infiltration method B - initial soil moisture storage capacity file",
-    )
-    #
-    # Green and Ampt files
-    #
-    psifile: str | None = Field(
-        None,
-        description="Name of the Green and Ampt infiltration  method - suction head file",
-    )
-    sigmafile: str | None = Field(
-        None,
-        description="Name of the Green and Ampt infiltration method - maximum moisture deficit file",
-    )
-    ksfile: str | None = Field(
-        None,
-        description="Name of the Green and Ampt infiltration method - saturated hydraulic conductivity file",
-    )
-    #
-    # Horton file
-    #
-    f0file: str | None = Field(
-        None,
-        description="Name of the Horton infiltration method - Maximum (Initial) Infiltration Capacity file",
-    )
-    fcfile: str | None = Field(
-        None,
-        description="Name of the Horton infiltration method - Minimum (Asymptotic) Infiltration Rate file",
-    )
-    kdfile: str | None = Field(
-        None,
-        description="Name of the Horton infiltration method - empirical constant (hr-1) of decay file",
-    )
-    horton_kr_kd: float | None = Field(
-        None, description="Horton infiltration recovery vs decay ration (-)"
-    )
-    #
-    # Netcdf input
-    #
-    netbndbzsbzifile: str | None = Field(
-        None, description="Name of the Netcdf type water level input file"
-    )
-    netsrcdisfile: str | None = Field(
-        None, description="Name of the Netcdf type discharge input file"
-    )
-    netamuamvfile: str | None = Field(
-        None, description="Name of the Netcdf type wind amu-amv input file"
-    )
-    netamprfile: str | None = Field(
-        None, description="Name of the Netcdf type precipitation input file"
-    )
-    netampfile: str | None = Field(
-        None, description="Name of the Netcdf type atmoshperic pressure input file"
-    )
-    netspwfile: str | None = Field(
-        None,
-        description="Name of the Netcdf type spiderweb tropical cyclone input file",
-    )
-    #
-    # Output
-    #
-    obsfile: str | None = Field(
-        None, description="Name of the observation points input file"
-    )
-    crsfile: str | None = Field(
-        None, description="Name of the cross-section lines input file"
-    )
-    storevelmax: int = Field(
-        0,
-        ge=0,
-        le=1,
-        description="Option to write maximum velocity output to netcdf map output (1: yes, 0: no)",
-    )
-    storefluxmax: int = Field(
-        0,
-        ge=0,
-        le=1,
-        description="Option to write maximum flux output to netcdf map output (1: yes, 0: no)",
-    )
-    storevel: int = Field(
-        0,
-        ge=0,
-        le=1,
-        description="Option to write instantaneous velocity output to netcdf map output (1: yes, 0: no)",
-    )
-    storecumprcp: int = Field(
-        0,
-        ge=0,
-        le=1,
-        description="Option to write cumulative precipitation output to netcdf map output (1: yes, 0: no)",
-    )
-    storetwet: int = Field(
-        0,
-        ge=0,
-        le=1,
-        description="Option to write 'twet' time wet output to netcdf map output (1: yes, 0: no)",
-    )
-    storehsubgrid: int | None = Field(
-        None,
-        ge=0,
-        le=1,
-        description="Option to write -approximated- depth output for Subgrid models to netcdf map output (1: yes, 0: no)",
-    )
-    twet_threshold: float | None = Field(
-        None,
-        ge=0.0,
-        description="Time wet 'twet' minimum depth threshold (m)",
-    )
-    store_tsunami_arrival_time: int | None = Field(
-        None,
-        ge=0,
-        le=1,
-        description="Option to write tsunami arrival time output to netcdf map output (1: yes, 0: no)",
-    )
-    tsunami_arrival_threshold: float | None = Field(
-        None,
-        ge=0.0,
-        description="Tsunami arrival time minimum depth threshold (m)",
-    )
-    storeqdrain: int | None = Field(
-        None,
-        ge=0,
-        le=1,
-        description="Option to write discharge through drainage structure output to netcdf map output (1: yes, 0: no)",
-    )
-    storezvolume: int | None = Field(
-        None,
-        ge=0,
-        le=1,
-        description="Option to write storage volume output to netcdf map output (1: yes, 0: no)",
-    )
-    # writeruntime > not used currently
-    debug: int = Field(
-        0,
-        ge=0,
-        le=1,
-        description="Option to turn on debug mode and write every timestep to netcdf map output (1: yes, 0: no)",
-    )
-    storemeteo: int = Field(
-        0,
-        ge=0,
-        le=1,
-        description="Option to write meteo output to netcdf map output (1: yes, 0: no)",
-    )
-    storemaxwind: int = Field(
-        0,
-        ge=0,
-        le=1,
-        description="Option to write maximum wind speed output to netcdf map output (1: yes, 0: no)",
-    )
-    storefw: int | None = Field(
-        None,
-        ge=0,
-        le=1,
-        description="Option to write wave forces to netcdf map output (1: yes, 0: no)",
-    )
-    storewavdir: int | None = Field(
-        None,
-        ge=0,
-        le=1,
-        description="Option to write wave direction to netcdf map output (1: yes, 0: no)",
-    )
-    regular_output_on_mesh: int | None = Field(
-        None,
-        ge=0,
-        le=1,
-        description="Option to write regular grid model on quadtree mesh type output in netcdf map output (1: yes, 0: no)",
-    )
-    #
-    # Coupled SnapWave solver related
-    #
-    snapwave_wind: int | None = Field(
-        None,
-        ge=0,
-        le=1,
-        description="Option in integrated SnapWave solver to turn on wind growth process (1: yes, 0: no)",
-    )
-    #
-    # Wind drag
-    #
-    cdnrb: int | None = Field(
-        None, description="Number of wind speed ranges for drag coefficient"
-    )
-    cdwnd: List[float] | None = Field(
-        None,
-        description="Wind speed ranges for drag coefficient (m/s)",
-    )
-    cdval: List[float] | None = Field(
-        None,
-        description="Drag coefficient values corresponding to cdwnd",
-    )
-    #
-    # Other used files - NOTE: not part of nor recognized by SFINCS kernel itself!!!
-    #
-    bcafile: str | None = Field(None, description="Name of the calibration file")
-    corfile: str | None = Field(None, description="Name of the correction file")
-
-
-class SfincsInput(ModelComponent):
-=======
 class SfincsConfig(ModelComponent):
->>>>>>> 965779d1
     """Class to read and write SFINCS input files."""
 
     def __init__(self, model: "SfincsModel"):
