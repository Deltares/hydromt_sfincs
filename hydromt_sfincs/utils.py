--- conflicted
+++ resolved
@@ -17,10 +17,7 @@
 import rasterio
 from rasterio.enums import Resampling
 from rasterio.rio.overview import get_maximum_overview_level
-<<<<<<< HEAD
 from rasterio.windows import Window
-=======
->>>>>>> 928f4fce
 import xarray as xr
 from hydromt.io import write_xy
 from pyproj.crs.crs import CRS
@@ -921,7 +918,9 @@
 
     elif isinstance(dep, (str, Path)):
         if floodmap_fn is not None:
-            raise ValueError("floodmap_fn should be provided when dep is a Path or str.")
+            raise ValueError(
+                "floodmap_fn should be provided when dep is a Path or str."
+            )
 
         with rasterio.open(dep) as src:
             # Define block size
@@ -1103,12 +1102,8 @@
     with rasterio.open(fn, "r+") as src:
         # determine overviews when not provided
         if overviews == "auto":
-<<<<<<< HEAD
-            max_level = get_maximum_overview_level(src.width, src.height, 256)
-=======
-            bs = src.profile.get('blockxsize', 256)
+            bs = src.profile.get("blockxsize", 256)
             max_level = get_maximum_overview_level(src.width, src.height, bs)
->>>>>>> 928f4fce
             overviews = [2**j for j in range(1, max_level + 1)]
         if not isinstance(overviews, list):
             raise ValueError("overviews should be a list of integers or 'auto'.")
@@ -1124,7 +1119,6 @@
         src.build_overviews(overviews, resampling)
 
         # update dataset tags
-<<<<<<< HEAD
         src.update_tags(ns="rio_overview", resampling=resample_method)
 
 
@@ -1164,7 +1158,4 @@
         mask = hmax.raster.geometry_mask(gdf_mask, all_touched=True)
         hmax = hmax.where(mask)
 
-    return hmax
-=======
-        src.update_tags(ns="rio_overview", resampling=resample_method)
->>>>>>> 928f4fce
+    return hmax