"""
HydroMT-SFINCS utilities functions for reading and writing SFINCS specific input and output files,
as well as some common data conversions.
"""

import copy
import io
import logging
from datetime import datetime
from pathlib import Path
from typing import Dict, List, Tuple, Union

import geopandas as gpd
import hydromt
import numpy as np
import pandas as pd
<<<<<<< HEAD
=======
import rasterio
from rasterio.enums import Resampling
from rasterio.rio.overview import get_maximum_overview_level
from rasterio.windows import Window
>>>>>>> cca9d197
import xarray as xr
from hydromt.io import write_xy
from pyproj.crs.crs import CRS
from shapely.geometry import LineString, Polygon


__all__ = [
    "read_binary_map",
    "write_binary_map",
    "read_binary_map_index",
    "write_binary_map_index",
    "read_ascii_map",
    "write_ascii_map",
    "read_timeseries",
    "write_timeseries",
    "get_bounds_vector",
    "mask2gdf",
    "read_xy",
    "write_xy",  # defined in hydromt.io
    "read_xyn",
    "write_xyn",
    "read_geoms",
    "write_geoms",
    "read_drn",
    "write_drn",
    "gdf2linestring",
    "gdf2polygon",
    "linestring2gdf",
    "polygon2gdf",
    "read_sfincs_map_results",
    "read_sfincs_his_results",
    "downscale_floodmap",
    "rotated_grid",
    "build_overviews",
]

logger = logging.getLogger(__name__)


## BINARY MAPS: sfincs.ind, sfincs.msk, sfincs.dep etc. ##


def write_binary_map_index(fn_ind: Union[str, Path], msk: np.ndarray) -> None:
    """Write flat index of binary map file.

    NOTE: The array should be in S->N and W->E orientation, with origin in the SW corner.

    Parameters
    ----------
    fn_ind: str, Path
        Path to output map index file.
    msk: np.ndarray
        2D array of sfincs mask map, where invalid cells have value 0.
    """
    # the index number file of sfincs starts with the length of the index numbers
    indices = np.where(msk.transpose().flatten() > 0)[0] + 1  # convert to 1-based index
    indices_ = np.array(np.hstack([np.array(len(indices)), indices]), dtype="u4")
    indices_.tofile(fn_ind)


def read_binary_map_index(fn_ind: Union[str, Path]) -> np.ndarray:
    """Read binary map index file.

    Parameters
    ----------
    fn_ind: str, Path
        Path to map index file.

    Returns
    -------
    ind: np.ndarray
        1D array of flat index of binary maps.
    """
    _ind = np.fromfile(fn_ind, dtype="u4")
    ind = _ind[1:] - 1  # convert to zero based index
    assert _ind[0] == ind.size
    return ind


def write_binary_map(
    fn: Union[str, Path],
    data: np.ndarray,
    msk: np.ndarray,
    dtype: Union[str, np.dtype] = "f4",
) -> None:
    """Write binary map file.

    NOTE: The array should be in S->N and W->E orientation, with origin in the SW corner.

    Parameters
    ----------
    fn str, Path
        Path to output map index file.
    data: np.ndarray
        2D array of sfincs map.
    msk: np.ndarray
        2D array of sfincs mask map, where invalid cells have value 0.
    dtype: str, np.dtype, optional
        Data type, by default "f4". For sfincs.msk file use dtype="u1".
    """
    data_out = np.asarray(data.transpose()[msk.transpose() > 0], dtype=dtype)
    data_out.tofile(fn)


def read_binary_map(
    fn: Union[str, Path],
    ind: np.ndarray,
    shape: Tuple[int],
    mv: float = -9999.0,
    dtype: str = "f4",
) -> np.ndarray:
    """Read binary map.

    Parameters
    ----------
    fn: str, Path
        Path to map file.
    ind: np.ndarray
        1D array of flat index of binary maps.
    shape: tuple of int
        (nrow, ncol) shape of output map.
    mv: int or float
        missing value, by default -9999.0.
    dtype: str, np.dtype, optional
        Data type, by default "f4". For sfincs.msk file use dtype="u1".

    Returns
    -------
    ind: np.ndarray
        1D array of flat index of binary maps.
    """
    assert ind.max() <= np.multiply(*shape)
    nrow, ncol = shape
    data = np.full((ncol, nrow), mv, dtype=dtype)
    data.flat[ind] = np.fromfile(fn, dtype=dtype)
    data = data.transpose()
    return data


## ASCII maps: sfincs.restart ##


def read_ascii_map(fn: Union[str, Path]) -> np.ndarray:
    """Read ascii map

    Parameters
    ----------
    fn : str, Path
        Path to ascii map file.

    Returns
    -------
    data : np.ndarray
        2D array of sfincs map.
    """
    data = np.loadtxt(fn).astype(np.float32)
    return data


def write_ascii_map(fn: Union[str, Path], data: np.ndarray, fmt: str = "%8.3f") -> None:
    """Write ascii map

    NOTE: The array should be in S->N and W->E orientation, with origin in the SW corner.

    Parameters
    ----------
    fn : str, Path
        Path to ascii map file.
    data : np.ndarray
        2D array of sfincs map.
    fmt : str, optional
        Value format, by default "%8.3f". See numpy.savetxt for more options.
    """
    with open(fn, "w") as f:
        np.savetxt(f, data, fmt=fmt)


## XY files: bnd / src ##
# write_xy defined in hydromt.io


def read_xy(fn: Union[str, Path], crs: Union[int, CRS] = None) -> gpd.GeoDataFrame:
    """Read sfincs xy files and parse to GeoDataFrame.

    Parameters
    ----------
    fn : str, Path
        Path to ascii xy file.
    crs: int, CRS
        Coordinate reference system

    Returns
    -------
    gdf: gpd.GeoDataFrame
        GeoDataFrame with point geomtries
    """
    gdf = hydromt.open_vector(fn, crs=crs, driver="xy")
    gdf.index = np.arange(1, gdf.index.size + 1, dtype=int)  # index starts at 1
    return gdf


def read_xyn(fn: str, crs: int = None):
    df = pd.read_csv(fn, index_col=False, header=None, delim_whitespace=True).rename(
        columns={0: "x", 1: "y"}
    )
    if len(df.columns) > 2:
        df = df.rename(columns={2: "name"})
    else:
        df["name"] = df.index

    points = gpd.points_from_xy(df["x"], df["y"])
    gdf = gpd.GeoDataFrame(df.drop(columns=["x", "y"]), geometry=points, crs=crs)

    return gdf


def write_xyn(fn: str = "sfincs.obs", gdf: gpd.GeoDataFrame = None, crs: int = None):
    with open(fn, "w") as fid:
        for point in gdf.iterfeatures():
            x, y = point["geometry"]["coordinates"]
            try:
                name = point["properties"]["name"]
            except:
                name = "obs" + str(point["id"])
            if crs.is_geographic:
                string = f'{x:12.6f}{y:12.6f} "{name}"\n'
            else:
                string = f'{x:12.1f}{y:12.1f} "{name}"\n'
            fid.write(string)


## ASCII TIMESERIES: bzs / dis / precip ##


def parse_datetime(dt: Union[str, datetime], format="%Y%m%d %H%M%S") -> datetime:
    """Checks and/or parses datetime from a string, default sfincs datetime string format"""
    if isinstance(dt, str):
        dt = datetime.strptime(dt, format)
    elif not isinstance(dt, datetime):
        raise ValueError(f"Unknown type for datetime: {type(dt)})")
    return dt


def read_timeseries(fn: Union[str, Path], tref: Union[str, datetime]) -> pd.DataFrame:
    """Read ascii timeseries files such as sfincs.bzs, sfincs.dis and sfincs.precip.
    The first column (time index) is parsed to datetime format assumming it represents
    seconds from `tref`.

    Parameters
    ----------
    fn: str, Path
        Path to output timeseries file.
    tref: datetime.datetime, str
        Datetime of tref, string in "%Y%m%d %H%M%S" format.

    Returns
    -------
    df: pd.DataFrame
        Dataframe of timeseries with parsed time index.
    """
    tref = parse_datetime(tref)
    df = pd.read_csv(fn, delim_whitespace=True, index_col=0, header=None)
    df.index = pd.to_datetime(df.index.values, unit="s", origin=tref)
    df.columns = df.columns.values.astype(int)
    df.index.name = "time"
    df.columns.name = "index"
    return df


def write_timeseries(
    fn: Union[str, Path],
    df: Union[pd.DataFrame, pd.Series],
    tref: Union[str, datetime],
    fmt: str = "%7.2f",
) -> None:
    """Write pandas.DataFrame to fixed width ascii timeseries files
    such as sfincs.bzs, sfincs.dis and sfincs.precip. The output time index is given in
    seconds from tref.

    Parameters
    ----------
    fn: str, Path
        Path to output timeseries file.
    df: pd.DataFrame
        Dataframe of timeseries.
    tref: datetime.datetime, str
        Datetime of tref, string in "%Y%m%d %H%M%S" format.
    fmt: str, optional
        Output value format, by default "%7.2f".
    """
    if isinstance(df, pd.Series):
        df = df.to_frame()
    elif not isinstance(df, pd.DataFrame):
        raise ValueError(f"Unknown type for df: {type(df)})")
    tref = parse_datetime(tref)
    if df.index.size == 0:
        raise ValueError("df does not contain data.")
    data = df.reset_index().values
    data[:, 0] = (df.index - tref).total_seconds()
    # calculate required width for time column; hard coded single decimal precision
    # format for other columns is based on fmt`argument
    w = int(np.floor(np.log10(abs(data[-1, 0])))) + 3
    fmt_lst = [f"%{w}.1f"] + [fmt for _ in range(df.columns.size)]
    fmt_out = " ".join(fmt_lst)
    with open(fn, "w") as f:
        np.savetxt(f, data, fmt=fmt_out)


## MASK


def get_bounds_vector(da_msk: xr.DataArray) -> gpd.GeoDataFrame:
    """Get bounds of vectorized mask as GeoDataFrame.

    Parameters
    ----------
    da_msk: xr.DataArray
        Mask as DataArray with values 0 (inactive), 1 (active),
        and boundary cells 2 (waterlevels) and 3 (outflow).

    Returns
    -------
    gdf_msk: gpd.GeoDataFrame
        GeoDataFrame with line geometries of mask boundaries.
    """
    gdf_msk = da_msk.raster.vectorize()
    gdf_msk["geometry"] = gdf_msk.buffer(1)  # small buffer for rounding errors
    region = (da_msk >= 1).astype("int16").raster.vectorize()
    region = region[region["value"] == 1].drop(columns="value")
    region["geometry"] = region.boundary
    gdf_msk = gdf_msk[gdf_msk["value"] != 1]
    gdf_msk = gpd.overlay(
        region, gdf_msk, "intersection", keep_geom_type=False
    ).explode()
    gdf_msk = gdf_msk[gdf_msk.length > 0]
    return gdf_msk


def mask2gdf(
    da_mask: xr.DataArray,
    option: str = "all",
) -> gpd.GeoDataFrame:
    """Convert a boolean mask to a GeoDataFrame of polygons.

    Parameters
    ----------
    da_mask: xr.DataArray
        Mask with integer values.
    option: {"all", "active", "wlev", "outflow"}

    Returns
    -------
    gdf: geopandas.GeoDataFrame
        GeoDataFrame of Points.
    """
    if option == "all":
        da_mask = da_mask != da_mask.raster.nodata
    elif option == "active":
        da_mask = da_mask == 1
    elif option == "wlev":
        da_mask = da_mask == 2
    elif option == "outflow":
        da_mask = da_mask == 3

    indices = np.stack(np.where(da_mask), axis=-1)

    if "x" in da_mask.coords:
        x = da_mask.coords["x"].values[indices[:, 1]]
        y = da_mask.coords["y"].values[indices[:, 0]]
    else:
        x = da_mask.coords["xc"].values[indices[:, 0], indices[:, 1]]
        y = da_mask.coords["yc"].values[indices[:, 0], indices[:, 1]]

    points = gpd.GeoDataFrame(geometry=gpd.points_from_xy(x, y), crs=da_mask.raster.crs)

    if len(points) > 0:
        return gpd.GeoDataFrame(points, crs=da_mask.raster.crs)
    else:
        return None


## STRUCTURES: thd / weir ##


def gdf2linestring(gdf: gpd.GeoDataFrame) -> List[Dict]:
    """Convert GeoDataFrame[LineString] to list of structure dictionaries

    The x,y are taken from the geometry.
    For weir structures to additional paramters are required, a "z" (elevation) and
    "par1" (Cd coefficient in weir formula) are required which should be supplied
    as columns (or z-coordinate) of the GeoDataFrame. These columns should either
    contain a float or 1D-array of floats with same length as the LineString.

    Parameters
    ----------
    gdf: geopandas.GeoDataFrame with LineStrings geometries
        GeoDataFrame structures.

    Returns
    -------
    feats: list of dict
        List of dictionaries describing structures.
    """
    feats = []
    for _, item in gdf.iterrows():
        feat = item.drop("geometry").dropna().to_dict()
        # check geom
        line = item.geometry
        if line.geom_type == "MultiLineString" and len(line.geoms) == 1:
            line = line.geoms[0]
        if line.geom_type != "LineString":
            raise ValueError("Invalid geometry type, only LineString is accepted.")
        xyz = tuple(zip(*line.coords[:]))
        feat["x"], feat["y"] = list(xyz[0]), list(xyz[1])
        if len(xyz) == 3:
            feat["z"] = list(xyz[2])
        feats.append(feat)
    return feats


def gdf2polygon(gdf: gpd.GeoDataFrame) -> List[Dict]:
    """Convert GeoDataFrame[Polygon] to list of structure dictionaries

    The x,y are taken from the geometry.

    Parameters
    ----------
    gdf: geopandas.GeoDataFrame with LineStrings geometries
        GeoDataFrame structures.

    Returns
    -------
    feats: list of dict
        List of dictionaries describing structures.
    """
    feats = []
    for _, item in gdf.iterrows():
        feat = item.drop("geometry").dropna().to_dict()
        # check geom
        poly = item.geometry
        if poly.type == "MultiPolygon" and len(poly.geoms) == 1:
            poly = poly.geoms[0]
        if poly.type != "Polygon":
            raise ValueError("Invalid geometry type, only Polygon is accepted.")
        x, y = poly.exterior.coords.xy
        feat["x"], feat["y"] = list(x), list(y)
        feats.append(feat)
    return feats


def linestring2gdf(feats: List[Dict], crs: Union[int, CRS] = None) -> gpd.GeoDataFrame:
    """Convert list of structure dictionaries to GeoDataFrame[LineString]

    Parameters
    ----------
    feats: list of dict
        List of dictionaries describing structures.
    crs: int, CRS
        Coordinate reference system

    Returns
    -------
    gdf: geopandas.GeoDataFrame
        GeoDataFrame structures
    """
    records = []
    for f in feats:
        feat = copy.deepcopy(f)
        xyz = [feat.pop("x"), feat.pop("y")]
        if "z" in feat and np.atleast_1d(feat["z"]).size == len(xyz[0]):
            xyz.append(feat.pop("z"))
        feat.update({"geometry": LineString(list(zip(*xyz)))})
        records.append(feat)
    gdf = gpd.GeoDataFrame.from_records(records)
    if crs is not None:
        gdf.set_crs(crs, inplace=True)
    return gdf


def polygon2gdf(
    feats: List[Dict],
    crs: Union[int, CRS] = None,
    zmin: float = None,
    zmax: float = None,
) -> gpd.GeoDataFrame:
    """Convert list of structure dictionaries to GeoDataFrame[Polygon]

    Parameters
    ----------
    feats: list of dict
        List of dictionaries describing polygons.
    crs: int, CRS
        Coordinate reference system

    Returns
    -------
    gdf: geopandas.GeoDataFrame
        GeoDataFrame structures
    """
    records = []
    for f in feats:
        feat = copy.deepcopy(f)
        xy = [feat.pop("x"), feat.pop("y")]
        feat.update({"geometry": Polygon(list(zip(*xy)))})
        records.append(feat)
    gdf = gpd.GeoDataFrame.from_records(records)
    gdf["zmin"] = zmin
    gdf["zmax"] = zmax
    if crs is not None:
        gdf.set_crs(crs, inplace=True)
    return gdf


def write_geoms(
    fn: Union[str, Path], feats: List[Dict], stype: str = "thd", fmt="%.1f"
) -> None:
    """Write list of structure dictionaries to file

    Parameters
    ----------
    fn: str, Path
        Path to output structure file.
    feats: list of dict
        List of dictionaries describing structures.
        For pli, pol, thd anc crs files "x" and "y" are required, "name" is optional.
        For weir files "x", "y" and "z" are required, "name" and "par1" are optional.
    stype: {'pli', 'pol', 'thd', 'weir', 'crs'}
        Geom type polylines (pli), polygons (pol) thin dams (thd), weirs (weir)
        or cross-sections (crs).
    fmt: str
        format for "z" and "par1" fields.

    Examples
    --------
    >>> feats = [
            {
                "name": 'WEIR01',
                "x": [0, 10, 20],
                "y": [100, 100, 100],
                "z": 5.0,
                "par1": 0.6,
            },
            {
                "name": 'WEIR02',
                "x": [100, 110, 120],
                "y": [100, 100, 100],
                "z": [5.0, 5.1, 5.0],
                "par1": 0.6,
            },
        ]
    >>> write_structures('sfincs.weir', feats, stype='weir')
    """
    cols = {"pli": 2, "pol": 2, "thd": 2, "weir": 4, "crs": 2}[stype.lower()]
    fmt = ["%.0f", "%.0f"] + [fmt for _ in range(cols - 2)]
    if stype.lower() == "weir" and np.any(["z" not in f for f in feats]):
        raise ValueError('"z" value missing for weir files.')
    with open(fn, "w") as f:
        for i, feat in enumerate(feats):
            name = feat.get("name", i + 1)
            if isinstance(name, int):
                name = f"{stype:s}{name:02d}"
            rows = len(feat["x"])
            a = np.zeros((rows, cols), dtype=np.float32)
            a[:, 0] = np.asarray(feat["x"]).round(0)
            a[:, 1] = np.asarray(feat["y"]).round(0)
            if stype.lower() == "weir":
                a[:, 2] = feat["z"]
                a[:, 3] = feat.get("par1", 0.6)
            s = io.BytesIO()
            np.savetxt(s, a, fmt=fmt)
            f.write(f"{name}\n")
            f.write(f"{rows:d} {cols:d}\n")
            f.write(s.getvalue().decode())


def read_geoms(fn: Union[str, Path]) -> List[Dict]:
    """Read structure files to list of dictionaries.

    Parameters
    ----------
    fn : str, Path
        Path to structure file.

    Returns
    -------
    feats: list of dict
        List of dictionaries describing structures.
    """
    feats = []
    col_names = ["x", "y", "z", "par1"]
    with open(fn, "r") as f:
        while True:
            name = f.readline().strip()
            if not name:  # EOF
                break
            feat = {"name": name}
            rows, cols = [int(v) for v in f.readline().strip().split(maxsplit=2)]
            for c in range(cols):
                feat[col_names[c]] = [0.0 for _ in range(rows)]
            for r in range(rows):
                for c, v in enumerate(f.readline().strip().split(maxsplit=cols)):
                    feat[col_names[c]][r] = float(v)
            if cols > 2:
                for c in col_names[2:]:
                    if np.unique(feat[c]).size == 1:
                        feat[c] = feat[c][0]
            feats.append(feat)
    return feats


def write_drn(fn: Union[str, Path], gdf_drainage: gpd.GeoDataFrame, fmt="%.4f") -> None:
    """Write structure files from list of dictionaries.

    Parameters
    ----------
    fn : str, Path
        Path to structure file.
    drainage : gpd.GeoDataFrame
        Dataframe with drainage structure parameters and geometry.
    fmt : str
        Format for float values.
    """

    # expected columns for drainage structures
    col_names = [
        "xsnk",
        "ysnk",
        "xsrc",
        "ysrc",
        "type",
        "par1",
        "par2",
        "par3",
        "par4",
        "par5",
    ]

    gdf = copy.deepcopy(gdf_drainage)
    # get geometry linestring and convert to xsnk, ysnk, xsrc, ysrc
    endpoints = gdf.boundary.explode().unstack()
    gdf["xsnk"] = endpoints[0].x
    gdf["ysnk"] = endpoints[0].y
    gdf["xsrc"] = endpoints[1].x
    gdf["ysrc"] = endpoints[1].y
    gdf.drop(["geometry"], axis=1, inplace=True)

    # reorder columns based on col_names
    gdf = gdf[col_names]

    # write to file
    gdf.to_csv(fn, sep=" ", index=False, header=False, float_format=fmt)


def read_drn(fn: Union[str, Path], crs: int = None) -> gpd.GeoDataFrame:
    """Read drainage structure files to geodataframe.

    Parameters
    ----------
    fn : str, Path
        Path to drainge structure file.
    crs : int
        EPSG code for coordinate reference system.

    Returns
    -------
    gpd.GeoDataFrame
        Dataframe with drainage structure parameters and geometry.
    """

    # expected columns for drainage structures
    col_names = [
        "xsnk",
        "ysnk",
        "xsrc",
        "ysrc",
        "type",
        "par1",
        "par2",
        "par3",
        "par4",
        "par5",
    ]

    # read structure file
    df = pd.read_csv(fn, sep="\\s+", names=col_names)

    # get geometry linestring
    geom = [
        LineString([(xsnk, ysnk), (xsrc, ysrc)])
        for xsnk, ysnk, xsrc, ysrc in zip(
            df["xsnk"], df["ysnk"], df["xsrc"], df["ysrc"]
        )
    ]
    df.drop(["xsnk", "ysnk", "xsrc", "ysrc"], axis=1, inplace=True)

    # convert to geodataframe
    gdf = gpd.GeoDataFrame(df, geometry=geom)
    if crs is not None:
        gdf.set_crs(crs, inplace=True)
    return gdf


## OUTPUT: sfincs_map.nc, sfincs_his.nc ##


def read_sfincs_map_results(
    fn_map: Union[str, Path],
    ds_like: xr.Dataset,
    chunksize: int = 100,
    drop: List[str] = ["crs", "sfincsgrid"],
    logger=logger,
    **kwargs,
) -> Tuple[xr.Dataset]:
    """Read sfincs_map.nc staggered grid netcdf files and parse to two
    hydromt.RasterDataset objects: one with face and one with edge variables.

    Parameters
    ----------
    fn_map : str, Path
        Path to sfincs_map.nc file
    ds_like: xr.Dataset
        Dataset with grid information to use for parsing.
    chunksize: int, optional
        chunk size along time dimension, by default 100
    drop : List[str], optional
        Variables to drop from reading, by default ["crs", "sfincsgrid"]

    Returns
    -------
    ds_face, ds_edge: hydromt.RasterDataset
        Parsed SFINCS output map file
    """
    rm = {
        "x": "xc",
        "y": "yc",
        "corner_x": "corner_xc",
        "corner_y": "corner_yc",
        "n": "y",
        "m": "x",
        "corner_n": "corner_y",
        "corner_m": "corner_x",
    }
    ds_map = xr.open_dataset(fn_map, chunks={"time": chunksize}, **kwargs)
    ds_map = ds_map.rename(
        {k: v for k, v in rm.items() if (k in ds_map or k in ds_map.dims)}
    )
    ds_map = ds_map.set_coords(
        [var for var in ds_map.data_vars.keys() if (var in rm.values())]
    )

    # support for older sfincs_map.nc files
    # check if x,y dimensions are in the order y,x
    ds_map = ds_map.transpose(..., "y", "x", "corner_y", "corner_x")

    # split face and edge variables
    scoords = ds_like.raster.coords
    tcoords = {tdim: ds_map[tdim] for tdim in ds_map.dims if tdim.startswith("time")}
    ds_face = xr.Dataset(coords={**scoords, **tcoords})
    ds_edge = xr.Dataset()
    for var in ds_map.data_vars:
        if var in drop:
            continue
        if "x" in ds_map[var].dims and "y" in ds_map[var].dims:
            # drop to overwrite with ds_like.raster.coords
            ds_face[var] = ds_map[var].drop(["xc", "yc"])
        elif ds_map[var].ndim == 0:
            ds_face[var] = ds_map[var]
        else:
            ds_edge[var] = ds_map[var]

    # add crs
    if ds_like.raster.crs is not None:
        ds_face.raster.set_crs(ds_like.raster.crs)
        ds_edge.raster.set_crs(ds_like.raster.crs)

    return ds_face, ds_edge


def read_sfincs_his_results(
    fn_his: Union[str, Path],
    crs: Union[int, CRS] = None,
    chunksize: int = 100,
    **kwargs,
) -> xr.Dataset:
    """Read sfincs_his.nc point timeseries netcdf file and parse to hydromt.GeoDataset object.

    Parameters
    ----------
    fn_his : str, Path
        Path to sfincs_his.nc file
    crs: int, CRS
        Coordinate reference system
    chunksize: int, optional
        chunk size along time dimension, by default 100

    Returns
    -------
    ds_his: xr.Dataset
        Parsed SFINCS output his file.
    """

    ds_his = xr.open_dataset(fn_his, chunks={"time": chunksize}, **kwargs)
    crs = ds_his["crs"].item() if ds_his["crs"].item() > 0 else crs
    dvars = list(ds_his.data_vars.keys())
    # set coordinates & spatial dims
    cvars = ["id", "name", "x", "y"]
    ds_his = ds_his.set_coords([v for v in dvars if v.split("_")[-1] in cvars])
    ds_his.vector.set_spatial_dims(
        x_name="station_x", y_name="station_y", index_dim="stations"
    )
    # set crs
    ds_his.vector.set_crs(crs)

    return ds_his


def downscale_floodmap(
    zsmax: xr.DataArray,
    dep: Union[Path, str, xr.DataArray],
    hmin: float = 0.05,
    gdf_mask: gpd.GeoDataFrame = None,
    floodmap_fn: Union[Path, str] = None,
    reproj_method: str = "nearest",
    nrmax: int = 2000,
    logger=logger,
    **kwargs,
):
    """Create a downscaled floodmap for (model) region.

    Parameters
    ----------
    zsmax : xr.DataArray
        Maximum water level (m). When multiple timesteps provided, maximum over all timesteps is used.
    dep : Path, str, xr.DataArray
        High-resolution DEM (m) of model region:
        * If a Path or str is provided, the DEM is read from disk and the floodmap
        is written to disk (recommened for datasets that do not fit in memory.)
        * If a xr.DataArray is provided, the floodmap is returned as xr.DataArray
        and only written to disk when floodmap_fn is provided.
    hmin : float, optional
        Minimum water depth (m) to be considered as "flooded", by default 0.05
    gdf_mask : gpd.GeoDataFrame, optional
        Geodataframe with polygons to mask floodmap, example containing the landarea, by default None
        Note that the area outside the polygons is set to nodata.
    floodmap_fn : Union[Path, str], optional
        Name (path) of output floodmap, by default None. If provided, the floodmap is written to disk.
    reproj_method : str, optional
        Reprojection method for downscaling the water levels, by default "nearest".
        Other option is "bilinear".
    nrmax : int, optional
        Maximum number of cells per block, by default 2000. These blocks are used to prevent memory issues.
    kwargs : dict, optional
        Additional keyword arguments passed to `RasterDataArray.to_raster`.

    Returns
    -------
    hmax: xr.Dataset
        Downscaled and masked floodmap.

    See Also
    --------
    hydromt.raster.RasterDataArray.to_raster
    """
    # get maximum water level
    timedim = set(zsmax.dims) - set(zsmax.raster.dims)
    if timedim:
        zsmax = zsmax.max(timedim)

    if isinstance(dep, xr.DataArray):
        hmax = _downscale_floodmap_da(
            zsmax=zsmax,
            dep=dep,
            hmin=hmin,
            gdf_mask=gdf_mask,
            reproj_method=reproj_method,
        )

        # write floodmap
        if floodmap_fn is not None:
            if not kwargs:  # write COG by default
                kwargs = dict(
                    driver="GTiff",
                    tiled=True,
                    blockxsize=256,
                    blockysize=256,
                    compress="deflate",
                    predictor=2,
                    profile="COG",
                )
            hmax.raster.to_raster(floodmap_fn, **kwargs)

            # add overviews
            build_overviews(fn=floodmap_fn, resample_method="nearest", logger=logger)

        hmax.name = "hmax"
        hmax.attrs.update({"long_name": "Maximum flood depth", "units": "m"})
        return hmax

    elif isinstance(dep, (str, Path)):
        if floodmap_fn is not None:
            raise ValueError(
                "floodmap_fn should be provided when dep is a Path or str."
            )

        with rasterio.open(dep) as src:
            # Define block size
            n1, m1 = src.shape
            nrcb = nrmax  # nr of cells in a block
            nrbn = int(np.ceil(n1 / nrcb))  # nr of blocks in n direction
            nrbm = int(np.ceil(m1 / nrcb))  # nr of blocks in m direction

            # avoid blocks with width or height of 1
            merge_last_col = False
            merge_last_row = False
            if m1 % nrcb == 1:
                nrbm -= 1
                merge_last_col = True
            if n1 % nrcb == 1:
                nrbn -= 1
                merge_last_row = True

            profile = dict(
                driver="GTiff",
                width=src.width,
                height=src.height,
                count=1,
                dtype=np.float32,
                crs=src.crs,
                transform=src.transform,
                tiled=True,
                blockxsize=256,
                blockysize=256,
                compress="deflate",
                predictor=2,
                profile="COG",
                nodata=np.nan,
                BIGTIFF="YES",  # Add the BIGTIFF option here
            )

            with rasterio.open(floodmap_fn, "w", **profile):
                pass

            ## Loop through blocks
            for ii in range(nrbm):
                bm0 = ii * nrcb  # Index of first m in block
                bm1 = min(bm0 + nrcb, m1)  # last m in block
                if merge_last_col and ii == (nrbm - 1):
                    bm1 += 1

                for jj in range(nrbn):
                    bn0 = jj * nrcb  # Index of first n in block
                    bn1 = min(bn0 + nrcb, n1)  # last n in block
                    if merge_last_row and jj == (nrbn - 1):
                        bn1 += 1

                    # Define a window to read a block of data
                    window = Window(bm0, bn0, bm1 - bm0, bn1 - bn0)

                    # Read the block of data
                    block_data = src.read(window=window)

                    # check for nan-data
                    if np.all(np.isnan(block_data)):
                        continue

                    # TODO directly use the rasterio warp method rather than the raster.reproject see PR #145
                    # Convert row and column indices to pixel coordinates
                    cols, rows = np.indices((bm1 - bm0, bn1 - bn0))
                    x_coords, y_coords = src.transform * (cols + bm0, rows + bn0)

                    # Create xarray DataArray with coordinates
                    block_dep = xr.DataArray(
                        block_data.squeeze().transpose(),
                        dims=("y", "x"),
                        coords={
                            "yc": (("y", "x"), y_coords),
                            "xc": (("y", "x"), x_coords),
                        },
                    )
                    block_dep.raster.set_crs(src.crs)

                    block_hmax = _downscale_floodmap_da(
                        zsmax=zsmax,
                        dep=block_dep,
                        hmin=hmin,
                        gdf_mask=gdf_mask,
                        reproj_method=reproj_method,
                    )

                    with rasterio.open(floodmap_fn, "r+") as fm_tif:
                        fm_tif.write(
                            np.transpose(block_hmax.values),
                            window=window,
                            indexes=1,
                        )

        # add overviews
        build_overviews(fn=floodmap_fn, resample_method="nearest", logger=logger)


def rotated_grid(
    pol: Polygon, res: float, dec_origin=0, dec_rotation=3
) -> Tuple[float, float, int, int, float]:
    """Returns the origin (x0, y0), shape (mmax, nmax) and rotation
    of the rotated grid fitted to the minimum rotated rectangle around the
    area of interest (pol). The grid shape is defined by the resolution (res).

    Parameters
    ----------
    pol : Polygon
        Polygon of the area of interest
    res : float
        Resolution of the grid
    """

    def _azimuth(point1, point2):
        """azimuth between 2 points (interval 0 - 180)"""
        angle = np.arctan2(point2[1] - point1[1], point2[0] - point1[0])
        return round(np.degrees(angle), dec_rotation)

    def _dist(a, b):
        """distance between points"""
        return np.hypot(b[0] - a[0], b[1] - a[1])

    mrr = pol.minimum_rotated_rectangle
    coords = np.asarray(mrr.exterior.coords)[:-1, :]  # get coordinates of all corners
    # get origin based on the corner with the smallest distance to origin
    # after translation to account for possible negative coordinates
    ib = np.argmin(
        np.hypot(coords[:, 0] - coords[:, 0].min(), coords[:, 1] - coords[:, 1].min())
    )
    ir = (ib + 1) % 4
    il = (ib + 3) % 4
    x0, y0 = coords[ib, :]
    x0, y0 = round(x0, dec_origin), round(y0, dec_origin)
    az1 = _azimuth((x0, y0), coords[ir, :])
    az2 = _azimuth((x0, y0), coords[il, :])
    axis1 = _dist((x0, y0), coords[ir, :])
    axis2 = _dist((x0, y0), coords[il, :])
    if az2 < az1:
        rot = az2
        mmax = int(np.ceil(axis2 / res))
        nmax = int(np.ceil(axis1 / res))
    else:
        rot = az1
        mmax = int(np.ceil(axis1 / res))
        nmax = int(np.ceil(axis2 / res))

    return x0, y0, mmax, nmax, rot


def build_overviews(
    fn: Union[str, Path],
    resample_method: str = "average",
    overviews: Union[list, str] = "auto",
    logger=logger,
):
    """Build overviews for GeoTIFF file.

    Overviews are reduced resolution versions of your dataset that can speed up
    rendering when you don’t need full resolution. By precomputing the upsampled
    pixels, rendering can be significantly faster when zoomed out.

    Parameters
    ----------
    fn : str, Path
        Path to GeoTIFF file.
    method: str
        Resampling method, by default "average". Other option is "nearest".
    overviews: list of int, optional
        List of overview levels, by default "auto". When set to "auto" the
        overview levels are determined based on the size of the dataset.
    """

    # check if fn is a geotiff file
    extensions = [".tif", ".tiff"]
    assert any(
        fn.endswith(ext) for ext in extensions
    ), f"File {fn} is not a GeoTIFF file."

    # open rasterio dataset
    with rasterio.open(fn, "r+") as src:
        # determine overviews when not provided
        if overviews == "auto":
            bs = src.profile.get("blockxsize", 256)
            max_level = get_maximum_overview_level(src.width, src.height, bs)
            overviews = [2**j for j in range(1, max_level + 1)]
        if not isinstance(overviews, list):
            raise ValueError("overviews should be a list of integers or 'auto'.")

        resampling = getattr(Resampling, resample_method, None)
        if resampling is None:
            raise ValueError(f"Resampling method unknown: {resample_method}")

        no = len(overviews)
        logger.info(f"Building {no} overviews with {resample_method}")

        # create new overviews, resampling with average method
        src.build_overviews(overviews, resampling)

        # update dataset tags
        src.update_tags(ns="rio_overview", resampling=resample_method)


def _downscale_floodmap_da(
    zsmax: xr.DataArray,
    dep: xr.DataArray,
    hmin: float = 0.05,
    gdf_mask: gpd.GeoDataFrame = None,
    reproj_method: str = "nearest",
) -> xr.DataArray:
    """Create a downscaled floodmap for (model) region.

    Parameters
    ----------
    zsmax : xr.DataArray
        Maximum water level (m). When multiple timesteps provided, maximum over all timesteps is used.
    dep : Path, str, xr.DataArray
        High-resolution DEM (m) of model region:
    hmin : float, optional
        Minimum water depth (m) to be considered as "flooded", by default 0.05
    gdf_mask : gpd.GeoDataFrame, optional
        Geodataframe with polygons to mask floodmap, example containing the landarea, by default None
        Note that the area outside the polygons is set to nodata.
    """

    # interpolate zsmax to dep grid
    zsmax = zsmax.raster.reproject_like(dep, method=reproj_method)
    zsmax = zsmax.raster.mask_nodata()  # make sure nodata is nan

    # get flood depth
    hmax = (zsmax - dep).astype("float32")
    hmax.raster.set_nodata(np.nan)

    # mask floodmap
    hmax = hmax.where(hmax > hmin)
    if gdf_mask is not None:
        mask = hmax.raster.geometry_mask(gdf_mask, all_touched=True)
        hmax = hmax.where(mask)

    return hmax<|MERGE_RESOLUTION|>--- conflicted
+++ resolved
@@ -14,13 +14,10 @@
 import hydromt
 import numpy as np
 import pandas as pd
-<<<<<<< HEAD
-=======
 import rasterio
 from rasterio.enums import Resampling
 from rasterio.rio.overview import get_maximum_overview_level
 from rasterio.windows import Window
->>>>>>> cca9d197
 import xarray as xr
 from hydromt.io import write_xy
 from pyproj.crs.crs import CRS
