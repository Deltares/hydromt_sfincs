--- conflicted
+++ resolved
@@ -16,11 +16,8 @@
 import pandas as pd
 import rasterio
 from rasterio.enums import Resampling
-<<<<<<< HEAD
+from rasterio.rio.overview import get_maximum_overview_level
 from rasterio.windows import Window
-=======
-from rasterio.rio.overview import get_maximum_overview_level
->>>>>>> ee5b1a6b
 import xarray as xr
 from hydromt.io import write_xy
 from pyproj.crs.crs import CRS
