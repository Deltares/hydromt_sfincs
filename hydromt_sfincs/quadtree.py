import logging
import os
import time
import warnings
from pathlib import Path
from typing import List, Union

import numpy as np
from matplotlib import path
from pyproj import CRS, Transformer
<<<<<<< HEAD
from pathlib import Path
from typing import List, Optional, Union
import warnings
=======
>>>>>>> cff84db8

np.warnings = warnings

import geopandas as gpd
import pandas as pd
import shapely

try:
    import xugrid as xu
except ImportError:
    raise ImportError("xugrid is not installed. Please install it first.")
import xarray as xr

try:
    import datashader as ds
    import datashader.transfer_functions as tf
    from datashader.utils import export_image
except ImportError:
    raise ImportError("datashader is not installed. Please install it first.")

from hydromt_sfincs.subgrid import SubgridTableQuadtree
from hydromt_sfincs.workflows.merge import merge_multi_dataarrays_on_mesh

logger = logging.getLogger(__name__)


class QuadtreeGrid:
    def __init__(self, logger=logger):
        self.nr_cells = 0
        self.nr_refinement_levels = 1
        self.version = 0

        self.data = None
        self.subgrid = SubgridTableQuadtree()
        self.df = None

    @property
    def crs(self):
        if self.data is None:
            return None
        return self.data.grid.crs

    @property
    def face_coordinates(self):
        if self.data is None:
            return None
        xy = self.data.grid.face_coordinates
        return xy[:, 0], xy[:, 1]

    @property
    def exterior(self):
        if self.data is None:
            return gpd.GeoDataFrame()
        indx = self.data.grid.edge_node_connectivity[self.data.grid.exterior_edges, :]
        x = self.data.grid.node_x[indx]
        y = self.data.grid.node_y[indx]

        # Make linestrings from numpy arrays x and y
        linestrings = [
            shapely.LineString(np.column_stack((x[i], y[i]))) for i in range(len(x))
        ]
        # Merge linestrings
        merged = shapely.ops.linemerge(linestrings)
        # Merge polygons
        polygons = shapely.ops.polygonize(merged)

        return gpd.GeoDataFrame(geometry=list(polygons), crs=self.crs)

    @property
    def empty_mask(self):
        if self.data is None:
            return None
        # create empty mask
        da0 = xr.DataArray(
            data=np.zeros(shape=len(self.data.grid.face_coordinates)),
            dims=self.data.grid.face_dimension,
        )
        return xu.UgridDataArray(da0, self.data.grid)

    def read(self, file_name: Union[str, Path] = "sfincs.nc"):
        """Reads a quadtree netcdf file and stores it in the QuadtreeGrid object."""

        self.data = xu.open_dataset(file_name)
        self.data.close()  # TODO check if close works/is needed

        self.nr_cells = self.data.dims["mesh2d_nFaces"]

        # set CRS (not sure if that should be stored in the netcdf in this way)
        # self.data.crs = CRS.from_wkt(self.data["crs"].crs_wkt)
        self.data.grid.set_crs(CRS.from_wkt(self.data["crs"].crs_wkt))

        for key, value in self.data.attrs.items():
            setattr(self, key, value)

    def write(self, file_name: Union[str, Path] = "sfincs.nc", version: int = 0):
        """Writes a quadtree SFINCS netcdf file."""

        # TODO do we want to cut inactive cells here? Or already when creating the mask?

        attrs = self.data.attrs
        ds = self.data.ugrid.to_dataset()

        # TODO make similar to fortran conventions
        # RENAME TO FORTRAN CONVENTION
        ds = ds.rename({"dep": "z"}) if "dep" in ds else ds
        ds = ds.rename({"msk": "mask"}) if "msk" in ds else ds
        ds = (
            ds.rename({"snapwave_msk": "snapwave_mask"}) if "snapwave_msk" in ds else ds
        )

        ds.attrs = attrs
        ds.to_netcdf(file_name)

    def build(
        self,
        x0: float,
        y0: float,
        dx: float,
        dy: float,
        nmax: int,
        mmax: int,
        epsg: int = None,
        rotation: float = 0,
        gdf_refinement: gpd.GeoDataFrame = None,
    ):
        """Builds a quadtree SFINCS grid."""

        self.x0 = x0
        self.y0 = y0
        self.dx = dx
        self.dy = dy
        self.nmax = nmax
        self.mmax = mmax
        self.rotation = rotation
        self.gdf_refinement = gdf_refinement
        if epsg is not None:
            self.epsg = epsg

        # create cos and sin of rotation
        self.cosrot = np.cos(self.rotation * np.pi / 180)
        self.sinrot = np.sin(self.rotation * np.pi / 180)

        print("Building mesh ...")

        start = time.time()

        # Make regular grid
        self._get_regular_grid()

        # Initialize data arrays
        self._initialize_data_arrays()

        # Refine all cells
        if self.gdf_refinement is not None:
            self._refine_mesh()

        # Initialize data arrays
        self._initialize_data_arrays()

        # Get all neighbor arrays (mu, mu1, mu2, nu, nu1, nu2)
        self._get_neighbors()

        # Get uv points
        self._get_uv_points()

        # Create xugrid dataset
        self._to_xugrid()

        self._clear_temporary_arrays()

        print("Time elapsed : " + str(time.time() - start) + " s")

    def setup_dep(
        self,
        datasets_dep: List[dict],
        # buffer_cells: int = 0,  # not in list
        # interp_method: str = "linear",  # used for buffer cells only):
        logger=logger,
    ):
        # TODO add buffer cells and interpolation, see merge function for more info

        # merge multiple datasets on mesh
        uda = merge_multi_dataarrays_on_mesh(
            da_list=datasets_dep, mesh2d=self.data.grid, logger=logger
        )
        # add data to grid
        self.data["dep"] = uda

    def setup_mask_active(
        self,
        model: str = "sfincs",
        gdf_mask: gpd.GeoDataFrame = None,
        gdf_include: gpd.GeoDataFrame = None,
        gdf_exclude: gpd.GeoDataFrame = None,
        zmin: float = None,
        zmax: float = None,
        all_touched: bool = False,
        reset_mask: bool = True,
        copy_sfincsmask: bool = False,
        logger=logger,
    ):
        logger.info("Building mask ...")

        assert model in [
            "sfincs",
            "snapwave",
        ], "Model must be either 'sfincs' or 'snapwave'!"

        if model == "sfincs":
            varname = "msk"
        elif model == "snapwave":
            varname = "snapwave_msk"

<<<<<<< HEAD
        if copy_sfincsmask is True and model is "snapwave":
=======
        if copy_sfincsmask and model == "snapwave": 
>>>>>>> cff84db8
            assert "msk" in self.data, "SFINCS mask not found!"
            logger.info("Using SFINCS mask for SnapWave mask ...")
            self.data[varname] = self.data["msk"]
            return

        logger.info("Build new mask for: " + model + " ...")

        uda_mask0 = None
        if not reset_mask and varname in self.data:
            # use current active mask
            uda_mask0 = self.data[varname] > 0
        elif gdf_mask is not None:
            # initialize mask with given geodataframe
            uda_mask0 = (
                xu.burn_vector_geometry(
                    gdf_mask, self.data, fill=0, all_touched=all_touched
                )
                > 0
            )

        # always initialize an inactive mask
        uda_mask = self.empty_mask > 0

        if "dep" not in self.data and (zmin is not None or zmax is not None):
            raise ValueError("dep required in combination with zmin / zmax")

        uda_dep = self.data["dep"]
        if zmin is not None or zmax is not None:
            _msk = uda_dep != np.nan
            if zmin is not None:
                _msk = np.logical_and(_msk, uda_dep >= zmin)
            if zmax is not None:
                _msk = np.logical_and(_msk, uda_dep <= zmax)
            if uda_mask0 is not None:
                # if mask was provided; keep active mask only within valid elevations
                uda_mask = np.logical_and(uda_mask0, _msk)
            else:
                # no mask provided; set mask to valid elevations
                uda_mask = _msk
        elif zmin is None and zmax is None and uda_mask0 is not None:
            # in case a mask/region was provided, but you didn't want to update the mask based on elevation
            # just continue with the provided mask
            uda_mask = uda_mask0

        # TODO add fill and drop area?

        if gdf_include is not None:
            try:
                _msk = (
                    xu.burn_vector_geometry(
                        gdf_include, self.data, fill=0, all_touched=all_touched
                    )
                    > 0
                )
                uda_mask = np.logical_or(uda_mask, _msk)  # NOTE logical OR statement
            except:
                logger.debug("No mask cells found within include polygon!")
        if gdf_exclude is not None:
            try:
                _msk = (
                    xu.burn_vector_geometry(
                        gdf_exclude, self.data, fill=0, all_touched=all_touched
                    )
                    > 0
                )
                uda_mask = np.logical_and(uda_mask, ~_msk)
            except:
                logger.debug("No mask cells found within exclude polygon!")

        # add mask to grid
        self.data[varname] = xu.UgridDataArray(
            xr.DataArray(data=uda_mask, dims=[self.data.grid.face_dimension]),
            self.data.grid,
        )

    def setup_mask_bounds(
        self,
        model: str = "sfincs",
        btype: str = "waterlevel",
        gdf_include: gpd.GeoDataFrame = None,
        gdf_exclude: gpd.GeoDataFrame = None,
        zmin: float = None,
        zmax: float = None,
        connectivity: int = 8,
        all_touched: bool = True,
        reset_bounds: bool = True,
        copy_sfincsmask: bool = False,
        logger=logger,
    ):
        assert model in [
            "sfincs",
            "snapwave",
        ], "Model must be either 'sfincs' or 'snapwave'!"

        if model == "sfincs":
            varname = "msk"
        elif model == "snapwave":
            varname = "snapwave_msk"

<<<<<<< HEAD
        if copy_sfincsmask is True and model is "snapwave":
=======
        if copy_sfincsmask and model == "snapwave": 
>>>>>>> cff84db8
            assert "msk" in self.data, "SFINCS mask not found!"
            logger.info("Using SFINCS mask for SnapWave mask ...")
            self.data[varname] = self.data["msk"]
            return

        if varname not in self.data:
            raise ValueError("First setup active mask for model: " + model)
        else:
            uda_mask = self.data[varname]

        if "dep" not in self.data and (zmin is not None or zmax is not None):
            raise ValueError("dep required in combination with zmin / zmax")
        else:
            uda_dep = self.data["dep"]

        btype = btype.lower()
        bvalues = {"waterlevel": 2, "outflow": 3}
        if btype not in bvalues:
            raise ValueError('btype must be one of "waterlevel", "outflow"')
        bvalue = bvalues[btype]

        if reset_bounds:  # reset existing boundary cells
            logger.debug(f"{btype} (mask={bvalue:d}) boundary cells reset.")
            uda_mask = uda_mask.where(uda_mask != np.uint8(bvalue), np.uint8(1))
            if (
                zmin is None
                and zmax is None
                and gdf_include is None
                and gdf_exclude is None
            ):
                return uda_mask

        # find boundary cells of the active mask
        bounds_org = self._find_boundary_cells(varname)

        # same with Xugrid functionality:
        # s = None if connectivity == 4 else np.ones((3, 3), int)
        # da_mask = self.data[varname] > 0
        # bounds0 = np.logical_xor(
        #     da_mask, da_mask.ugrid.binary_erosion(iterations=2)#border_value=True)#da_mask.values>0)#self.data[varname] > 0)#, structure=s)
        # )
        # bounds0 = np.logical_xor(
        #     self.data[varname] > 0, self.data[varname].ugrid.binary_erosion(self.data[varname] > 0)#, structure=s)
        # )
        # bounds = bounds0.copy()
        bounds = bounds_org.copy()

        if zmin is not None:
            bounds = np.logical_and(bounds, uda_dep >= zmin)
        if zmax is not None:
            bounds = np.logical_and(bounds, uda_dep <= zmax)
        if gdf_include is not None:
            uda_include = (
                xu.burn_vector_geometry(
                    gdf_include, self.data, fill=0, all_touched=all_touched
                )
                > 0
            )
            bounds = np.logical_and(bounds, uda_include)
        if gdf_exclude is not None:
            uda_exclude = (
                xu.burn_vector_geometry(
                    gdf_exclude, self.data, fill=0, all_touched=all_touched
                )
                > 0
            )
            bounds = np.logical_and(bounds, ~uda_exclude)

        # TODO avoid any msk3 cells neighboring msk2 cells

        ncells = np.count_nonzero(bounds.values)
        if ncells > 0:
            uda_mask = uda_mask.where(~bounds, np.uint8(bvalue))

        # try to include 'diagonally connected msk=2 neighbouring cells'
        if connectivity == 4:
            self.bounds_msk2 = uda_mask.copy()
            bounds_msk2 = self._find_boundary_cells_msk2()  # uda_mask)

            ncells = bounds_msk2.sum()  # np.count_nonzero(bounds_msk2.sum())
            if ncells > 0:
                uda_mask = uda_mask.where(~bounds_msk2, np.uint8(bvalue))

        # add mask to grid
        self.data[varname] = xu.UgridDataArray(
            xr.DataArray(data=uda_mask, dims=[self.data.grid.face_dimension]),
            self.data.grid,
        )

    # TODO, this method can be removed, as it is replaced by setup_mask_active and setup_mask_bounds
    def setup_mask(
        self,
        model="sfincs",  # "sfincs" for SFINCS: data["mask"], "snapwave" for SnapWave: data["snapwavemask"]
        copy_sfincs_mask2snapwave=False,
        zmin=99999.0,
        zmax=-99999.0,
        include_polygon=None,
        exclude_polygon=None,
        open_boundary_polygon=None,
        outflow_boundary_polygon=None,
        include_zmin=-99999.0,
        include_zmax=99999.0,
        exclude_zmin=-99999.0,
        exclude_zmax=99999.0,
        open_boundary_zmin=-99999.0,
        open_boundary_zmax=99999.0,
        outflow_boundary_zmin=-99999.0,
        outflow_boundary_zmax=99999.0,
        quiet=True,
    ):
        if not quiet:
            print("Building mask ...")
<<<<<<< HEAD

        if model is "sfincs":
=======
            
        if model == "sfincs":
>>>>>>> cff84db8
            varname = "mask"
        elif model == "snapwave":
            varname = "snapwave_mask"
        else:
<<<<<<< HEAD
            print(
                "Requested model to build mask for not recognized! Choose either 'sfincs' or 'snapwave' ..."
            )

        if (
            copy_sfincs_mask2snapwave is True
            and model is "snapwave"
            and self.data["mask"] is not None
        ):  # TODO: check whether the 'self.data["mask"] is not None' is robust in code order
=======
            print("Requested model to build mask for not recognized! Choose either 'sfincs' or 'snapwave' ...")
                       
        if copy_sfincs_mask2snapwave and model == "snapwave" and self.data["mask"] is not None: #TODO: check whether the 'self.data["mask"] is not None' is robust in code order
>>>>>>> cff84db8
            print("Using SFINCS mask for Snapwave mask ...")
            self.data[varname] = self.data["mask"]
        else:
            print("Build new mask for: " + model + " ...")

            time_start = time.time()
            mask = np.zeros(self.nr_cells, dtype=np.int8)
            x, y = self.face_coordinates
            if "dep" in self.data:
                z = self.data["dep"].values[:]
            else:
                z = None

            mu = self.data["mu"].values[:]
            mu1 = self.data["mu1"].values[:] - 1
            mu2 = self.data["mu2"].values[:] - 1
            nu = self.data["nu"].values[:]
            nu1 = self.data["nu1"].values[:] - 1
            nu2 = self.data["nu2"].values[:] - 1
            md = self.data["md"].values[:]
            md1 = self.data["md1"].values[:] - 1
            md2 = self.data["md2"].values[:] - 1
            nd = self.data["nd"].values[:]
            nd1 = self.data["nd1"].values[:] - 1
            nd2 = self.data["nd2"].values[:] - 1

            if zmin >= zmax:
                # Do not include any points initially
                if include_polygon is None:
                    print(
                        "WARNING: Entire mask set to zeros! Please ensure zmax is greater than zmin, or provide include polygon(s) !"
                    )
                    return
            else:
                if z is not None:
                    # Set initial mask based on zmin and zmax
                    iok = np.where((z >= zmin) & (z <= zmax))
                    mask[iok] = 1
                else:
                    print(
                        "WARNING: Entire mask set to zeros! No depth values found on grid."
                    )  # DOTO - question - also/not for only include_polygon case?

            # Include polygons
            if include_polygon is not None:
                for ip, polygon in include_polygon.iterrows():
                    inpol = inpolygon(x, y, polygon["geometry"])
                    # iok   = np.where((inpol) & (z>=include_zmin) & (z<=include_zmax))
                    iok = np.where(
                        (inpol)
                    )  # TODO: question - do we want include to depend on elevation, or 'overwrite' this?
                    mask[iok] = 1

            # Exclude polygons
            if exclude_polygon is not None:
                for ip, polygon in exclude_polygon.iterrows():
                    inpol = inpolygon(x, y, polygon["geometry"])
                    iok = np.where((inpol) & (z >= exclude_zmin) & (z <= exclude_zmax))
                    mask[iok] = 0

            print(
                "Time elapsed for creating active mask: "
                + str(time.time() - time_start)
                + " s"
            )

            time_start = time.time()
            # Open boundary polygons
            if open_boundary_polygon is not None:
                for ip, polygon in open_boundary_polygon.iterrows():
                    inpol = inpolygon(x, y, polygon["geometry"])
                    # Only consider points that are:
                    # 1) Inside the polygon
                    # 2) Have a mask > 0
                    # 3) z>=zmin
                    # 4) z<=zmax
                    iok = np.where(
                        (inpol)
                        & (mask > 0)
                        & (z >= open_boundary_zmin)
                        & (z <= open_boundary_zmax)
                    )
                    for ic in iok[0]:
                        okay = False
                        # Check neighbors, cell must have at least one inactive neighbor
                        # Left
                        if md[ic] <= 0:
                            # Coarser or equal to the left
                            if md1[ic] >= 0:
                                # Cell has neighbor to the left
                                if mask[md1[ic]] == 0:
                                    # And it's inactive
                                    okay = True
                            else:
                                # No neighbor, so set mask = 2
                                okay = True
                        else:
                            # Finer to the left
                            if md1[ic] >= 0:
                                # Cell has neighbor to the left
                                if mask[md1[ic]] == 0:
                                    # And it's inactive
                                    okay = True
                            else:
                                # No neighbor, so set mask = 2
                                okay = True
                            if md2[ic] >= 0:
                                # Cell has neighbor to the left
                                if mask[md2[ic]] == 0:
                                    # And it's inactive
                                    okay = True
                            else:
                                # No neighbor, so set mask = 2
                                okay = True

                        # Below
                        if nd[ic] <= 0:
                            # Coarser or equal below
                            if nd1[ic] >= 0:
                                # Cell has neighbor below
                                if mask[nd1[ic]] == 0:
                                    # And it's inactive
                                    okay = True
                            else:
                                # No neighbor, so set mask = 2
                                okay = True
                        else:
                            # Finer below
                            if nd1[ic] >= 0:
                                # Cell has neighbor below
                                if mask[nd1[ic]] == 0:
                                    # And it's inactive
                                    okay = True
                            else:
                                # No neighbor, so set mask = 2
                                okay = True
                            if nd2[ic] >= 0:
                                # Cell has neighbor below
                                if mask[nd2[ic]] == 0:
                                    # And it's inactive
                                    okay = True
                            else:
                                # No neighbor, so set mask = 2
                                okay = True

                        # Right
                        if mu[ic] <= 0:
                            # Coarser or equal to the right
                            if mu1[ic] >= 0:
                                # Cell has neighbor to the right
                                if mask[mu1[ic]] == 0:
                                    # And it's inactive
                                    okay = True
                            else:
                                # No neighbor, so set mask = 2
                                okay = True
                        else:
                            # Finer to the left
                            if mu1[ic] >= 0:
                                # Cell has neighbor to the right
                                if mask[mu1[ic]] == 0:
                                    # And it's inactive
                                    okay = True
                            else:
                                # No neighbor, so set mask = 2
                                okay = True
                            if mu2[ic] >= 0:
                                # Cell has neighbor to the right
                                if mask[mu2[ic]] == 0:
                                    # And it's inactive
                                    okay = True
                            else:
                                # No neighbor, so set mask = 2
                                okay = True

                        # Above
                        if nu[ic] <= 0:
                            # Coarser or equal above
                            if nu1[ic] >= 0:
                                # Cell has neighbor above
                                if mask[nu1[ic]] == 0:
                                    # And it's inactive
                                    okay = True
                            else:
                                # No neighbor, so set mask = 2
                                okay = True
                        else:
                            # Finer below
                            if nu1[ic] >= 0:
                                # Cell has neighbor above
                                if mask[nu1[ic]] == 0:
                                    # And it's inactive
                                    okay = True
                            else:
                                # No neighbor, so set mask = 2
                                okay = True
                            if nu2[ic] >= 0:
                                # Cell has neighbor above
                                if mask[nu2[ic]] == 0:
                                    # And it's inactive
                                    okay = True
                            else:
                                # No neighbor, so set mask = 2
                                okay = True

                        if okay:
                            mask[ic] = 2

            # Outflow boundary polygons
            if outflow_boundary_polygon is not None:
                for ip, polygon in outflow_boundary_polygon.iterrows():
                    inpol = inpolygon(x, y, polygon["geometry"])
                    # Only consider points that are:
                    # 1) Inside the polygon
                    # 2) Have a mask > 0
                    # 3) z>=zmin
                    # 4) z<=zmax
                    iok = np.where(
                        (inpol)
                        & (mask > 0)
                        & (z >= outflow_boundary_zmin)
                        & (z <= outflow_boundary_zmax)
                    )
                    for ic in iok[0]:
                        okay = False
                        # Check neighbors, cell must have at least one inactive neighbor
                        # Left
                        if md[ic] <= 0:
                            # Coarser or equal to the left
                            if md1[ic] >= 0:
                                # Cell has neighbor to the left
                                if mask[md1[ic]] == 0:
                                    # And it's inactive
                                    okay = True
                            else:
                                # No neighbor, so set mask = 3
                                okay = True
                        else:
                            # Finer to the left
                            if md1[ic] >= 0:
                                # Cell has neighbor to the left
                                if mask[md1[ic]] == 0:
                                    # And it's inactive
                                    okay = True
                            else:
                                # No neighbor, so set mask = 3
                                okay = True
                            if md2[ic] >= 0:
                                # Cell has neighbor to the left
                                if mask[md2[ic]] == 0:
                                    # And it's inactive
                                    okay = True
                            else:
                                # No neighbor, so set mask = 3
                                okay = True

                        # Below
                        if nd[ic] <= 0:
                            # Coarser or equal below
                            if nd1[ic] >= 0:
                                # Cell has neighbor below
                                if mask[nd1[ic]] == 0:
                                    # And it's inactive
                                    okay = True
                            else:
                                # No neighbor, so set mask = 3
                                okay = True
                        else:
                            # Finer below
                            if nd1[ic] >= 0:
                                # Cell has neighbor below
                                if mask[nd1[ic]] == 0:
                                    # And it's inactive
                                    okay = True
                            else:
                                # No neighbor, so set mask = 3
                                okay = True
                            if nd2[ic] >= 0:
                                # Cell has neighbor below
                                if mask[nd2[ic]] == 0:
                                    # And it's inactive
                                    okay = True
                            else:
                                # No neighbor, so set mask = 3
                                okay = True

                        # Right
                        if mu[ic] <= 0:
                            # Coarser or equal to the right
                            if mu1[ic] >= 0:
                                # Cell has neighbor to the right
                                if mask[mu1[ic]] == 0:
                                    # And it's inactive
                                    okay = True
                            else:
                                # No neighbor, so set mask = 3
                                okay = True
                        else:
                            # Finer to the left
                            if mu1[ic] >= 0:
                                # Cell has neighbor to the right
                                if mask[mu1[ic]] == 0:
                                    # And it's inactive
                                    okay = True
                            else:
                                # No neighbor, so set mask = 3
                                okay = True
                            if mu2[ic] >= 0:
                                # Cell has neighbor to the right
                                if mask[mu2[ic]] == 0:
                                    # And it's inactive
                                    okay = True
                            else:
                                # No neighbor, so set mask = 3
                                okay = True

                        # Above
                        if nu[ic] <= 0:
                            # Coarser or equal above
                            if nu1[ic] >= 0:
                                # Cell has neighbor above
                                if mask[nu1[ic]] == 0:
                                    # And it's inactive
                                    okay = True
                            else:
                                # No neighbor, so set mask = 3
                                okay = True
                        else:
                            # Finer below
                            if nu1[ic] >= 0:
                                # Cell has neighbor above
                                if mask[nu1[ic]] == 0:
                                    # And it's inactive
                                    okay = True
                            else:
                                # No neighbor, so set mask = 3
                                okay = True
                            if nu2[ic] >= 0:
                                # Cell has neighbor above
                                if mask[nu2[ic]] == 0:
                                    # And it's inactive
                                    okay = True
                            else:
                                # No neighbor, so set mask = 3
                                okay = True
                        if okay:
                            mask[ic] = 3
            print(
                "Time elapsed for creating mask boundaries : "
                + str(time.time() - time_start)
                + " s"
            )

            # Now add the data arrays
            ugrid2d = self.data.grid
            self.data[varname] = xu.UgridDataArray(
                xr.DataArray(data=mask, dims=[ugrid2d.face_dimension]), ugrid2d
            )

    def setup_subgrid(
        self,
        datasets_dep: list[dict],
        datasets_rgh: list[dict] = [],
        datasets_riv: list[dict] = [],
        nlevels=10,
        nr_subgrid_pixels=20,
        nrmax=2000,
        max_gradient=5.0,
        z_minimum=-99999.0,
        z_multiply=1.0,
        manning_land: float = 0.04,
        manning_sea: float = 0.02,
        rgh_lev_land: float = 0.0,
        huthresh: float = 0.01,
        buffer_cells: int = 0,
        write_dep_tif: bool = False,
        write_man_tif: bool = False,
        highres_dir: str = None,
        logger=logger,
        progress_bar=None,
        parallel=False,
    ):
        self.subgrid.build(
            ds_mesh=self.data,
            datasets_dep=datasets_dep,
            datasets_rgh=datasets_rgh,
            datasets_riv=datasets_riv,
            nlevels=nlevels,
            nr_subgrid_pixels=nr_subgrid_pixels,
            nrmax=nrmax,
            max_gradient=max_gradient,
            z_minimum=z_minimum,
            z_multiply=z_multiply,
            manning_land=manning_land,
            manning_sea=manning_sea,
            rgh_lev_land=rgh_lev_land,
            huthresh=huthresh,
            buffer_cells=buffer_cells,
            write_dep_tif=write_dep_tif,
            write_man_tif=write_man_tif,
            highres_dir=highres_dir,
            logger=logger,
            progress_bar=None,
            parallel=parallel,
        )

    def _get_datashader_dataframe(self):
        # Create a dataframe with line elements
        x1 = self.data.grid.edge_node_coordinates[:, 0, 0]
        x2 = self.data.grid.edge_node_coordinates[:, 1, 0]
        y1 = self.data.grid.edge_node_coordinates[:, 0, 1]
        y2 = self.data.grid.edge_node_coordinates[:, 1, 1]
        transformer = Transformer.from_crs(self.crs, 3857, always_xy=True)
        x1, y1 = transformer.transform(x1, y1)
        x2, y2 = transformer.transform(x2, y2)
        self.df = pd.DataFrame(dict(x1=x1, y1=y1, x2=x2, y2=y2))

    def map_overlay(self, file_name, xlim=None, ylim=None, color="black", width=800):
        if self.data is None:
            # No grid (yet)
            return False
        try:
            if not hasattr(self, "df"):
                self.df = None
            if self.df is None:
                self._get_datashader_dataframe()

            transformer = Transformer.from_crs(4326, 3857, always_xy=True)
            xl0, yl0 = transformer.transform(xlim[0], ylim[0])
            xl1, yl1 = transformer.transform(xlim[1], ylim[1])
            xlim = [xl0, xl1]
            ylim = [yl0, yl1]
            ratio = (ylim[1] - ylim[0]) / (xlim[1] - xlim[0])
            height = int(width * ratio)
            cvs = ds.Canvas(
                x_range=xlim, y_range=ylim, plot_height=height, plot_width=width
            )
            agg = cvs.line(self.df, x=["x1", "x2"], y=["y1", "y2"], axis=1)
            img = tf.shade(agg)
            path = os.path.dirname(file_name)
            if not path:
                path = os.getcwd()
            name = os.path.basename(file_name)
            name = os.path.splitext(name)[0]
            export_image(img, name, export_path=path)
            return True
        except Exception:
            return False

    def snap_to_grid(self, polyline, max_snap_distance=1.0):
        if len(polyline) == 0:
            return gpd.GeoDataFrame()
        geom_list = []
        for iline, line in polyline.iterrows():
            geom = line["geometry"]
            if geom.geom_type == "LineString":
                geom_list.append(geom)
        gdf = gpd.GeoDataFrame({"geometry": geom_list})
        print("Snapping to grid ...")
        snapped_uds, snapped_gdf = xu.snap_to_grid(
            gdf, self.data.grid, max_snap_distance=max_snap_distance
        )
        print("Snapping to grid done.")
        snapped_gdf = snapped_gdf.set_crs(self.crs)
        return snapped_gdf

    ## Quadtree helper functions
    def _get_regular_grid(self):
        # Build initial grid with one level
        ns = np.linspace(0, self.nmax - 1, self.nmax, dtype=int)
        ms = np.linspace(0, self.mmax - 1, self.mmax, dtype=int)
        self.m, self.n = np.meshgrid(ms, ns)
        self.n = np.transpose(self.n).flatten()
        self.m = np.transpose(self.m).flatten()
        self.nr_cells = self.nmax * self.mmax
        self.level = np.zeros(self.nr_cells, dtype=int)
        self.nr_refinement_levels = 1
        # Determine ifirst and ilast for each level
        self._find_first_cells_in_level()
        # Compute cell center coordinates self.x and self.y
        self._compute_cell_center_coordinates()

    def _find_first_cells_in_level(self):
        # Find first cell in each level
        self.ifirst = np.zeros(self.nr_refinement_levels, dtype=int)
        self.ilast = np.zeros(self.nr_refinement_levels, dtype=int)
        for ilev in range(0, self.nr_refinement_levels):
            # Find index of first cell with this level
            self.ifirst[ilev] = np.where(self.level == ilev)[0][0]
            # Find index of last cell with this level
            if ilev < self.nr_refinement_levels - 1:
                self.ilast[ilev] = np.where(self.level == ilev + 1)[0][0] - 1
            else:
                self.ilast[ilev] = self.nr_cells - 1

    def _compute_cell_center_coordinates(self):
        # Compute cell center coordinates
        # Loop through refinement levels
        dx = self.dx / 2**self.level
        dy = self.dy / 2**self.level
        self.x = (
            self.x0
            + self.cosrot * (self.m + 0.5) * dx
            - self.sinrot * (self.n + 0.5) * dy
        )
        self.y = (
            self.y0
            + self.sinrot * (self.m + 0.5) * dx
            + self.cosrot * (self.n + 0.5) * dy
        )

    def _get_ugrid2d(self):
        tic = time.perf_counter()

        n = self.n
        m = self.m
        level = self.level

        nmax = self.nmax * 2 ** (self.nr_refinement_levels - 1) + 1

        face_nodes_n = np.full((8, self.nr_cells), -1, dtype=int)
        face_nodes_m = np.full((8, self.nr_cells), -1, dtype=int)
        face_nodes_nm = np.full((8, self.nr_cells), -1, dtype=int)

        # HIghest refinement level
        ifac = 2 ** (self.nr_refinement_levels - level - 1)
        dxf = self.dx / 2 ** (self.nr_refinement_levels - 1)
        dyf = self.dy / 2 ** (self.nr_refinement_levels - 1)

        face_n = n * ifac
        face_m = m * ifac

        # First do the 4 corner points
        face_nodes_n[0, :] = face_n
        face_nodes_m[0, :] = face_m
        face_nodes_n[2, :] = face_n
        face_nodes_m[2, :] = face_m + ifac
        face_nodes_n[4, :] = face_n + ifac
        face_nodes_m[4, :] = face_m + ifac
        face_nodes_n[6, :] = face_n + ifac
        face_nodes_m[6, :] = face_m

        # Find cells with refinement below
        i = np.where(self.nd == 1)
        face_nodes_n[1, i] = face_n[i]
        face_nodes_m[1, i] = face_m[i] + ifac[i] / 2
        # Find cells with refinement to the right
        i = np.where(self.mu == 1)
        face_nodes_n[3, i] = face_n[i] + ifac[i] / 2
        face_nodes_m[3, i] = face_m[i] + ifac[i]
        # Find cells with refinement above
        i = np.where(self.nu == 1)
        face_nodes_n[5, i] = face_n[i] + ifac[i]
        face_nodes_m[5, i] = face_m[i] + ifac[i] / 2
        # Find cells with refinement to the left
        i = np.where(self.md == 1)
        face_nodes_n[7, i] = face_n[i] + ifac[i] / 2
        face_nodes_m[7, i] = face_m[i]

        # Flatten
        face_nodes_n = face_nodes_n.transpose().flatten()
        face_nodes_m = face_nodes_m.transpose().flatten()

        # Compute nm value of nodes
        face_nodes_nm = nmax * face_nodes_m + face_nodes_n
        nopoint = max(face_nodes_nm) + 1
        # Set missing points to very high number
        face_nodes_nm[np.where(face_nodes_n == -1)] = nopoint

        # Get the unique nm values
        xxx, index, irev = np.unique(
            face_nodes_nm, return_index=True, return_inverse=True
        )
        j = np.where(xxx == nopoint)[0][0]  # Index of very high number
        # irev2 = np.reshape(irev, (self.nr_cells, 8))
        # face_nodes_all = irev2.transpose()
        face_nodes_all = np.reshape(irev, (self.nr_cells, 8)).transpose()
        face_nodes_all[np.where(face_nodes_all == j)] = -1

        face_nodes = np.full(
            face_nodes_all.shape, -1
        )  # Create a new array filled with -1
        for i in range(face_nodes.shape[1]):
            idx = np.where(face_nodes_all[:, i] != -1)[0]
            face_nodes[: len(idx), i] = face_nodes_all[idx, i]

        # Now get rid of all the rows where all values are -1
        # Create a mask where each row is True if not all elements in the row are -1
        mask = (face_nodes != -1).any(axis=1)

        # Use this mask to index face_nodes
        face_nodes = face_nodes[mask]

        node_n = face_nodes_n[index[:j]]
        node_m = face_nodes_m[index[:j]]
        node_x = self.x0 + self.cosrot * (node_m * dxf) - self.sinrot * (node_n * dyf)
        node_y = self.y0 + self.sinrot * (node_m * dxf) + self.cosrot * (node_n * dyf)

        toc = time.perf_counter()

        print(f"Got rid of duplicates in {toc - tic:0.4f} seconds")

        tic = time.perf_counter()

        nodes = np.transpose(np.vstack((node_x, node_y)))
        faces = np.transpose(face_nodes)
        fill_value = -1

        ugrid2d = xu.Ugrid2d(nodes[:, 0], nodes[:, 1], fill_value, faces)

        if self.epsg is not None:
            ugrid2d.set_crs(CRS.from_user_input(self.epsg))

        # Set datashader df to None
        self.df = None

        toc = time.perf_counter()

        print(f"Made XUGrid in {toc - tic:0.4f} seconds")

        return ugrid2d

    def _cut_inactive_cells(self):
        print("Removing inactive cells ...")

        # In the xugrid data, the indices are 1-based, so we need to subtract 1
        n = self.data["n"].values[:] - 1
        m = self.data["m"].values[:] - 1
        level = self.data["level"].values[:] - 1
        dep = self.data["dep"].values[:]
        mask = self.data["msk"].values[:]
        swmask = self.data["snapwave_msk"].values[:]

        indx = np.where((mask + swmask) > 0)

        self.nr_cells = np.size(indx)
        self.n = n[indx]
        self.m = m[indx]
        self.level = level[indx]
        self.dep = dep[indx]
        self.mask = mask[indx]
        self.snapwave_mask = swmask[indx]

        # Set indices of neighbors to -1
        self.mu = np.zeros(self.nr_cells, dtype=np.int8)
        self.mu1 = np.zeros(self.nr_cells, dtype=int) - 1
        self.mu2 = np.zeros(self.nr_cells, dtype=int) - 1
        self.md = np.zeros(self.nr_cells, dtype=np.int8)
        self.md1 = np.zeros(self.nr_cells, dtype=int) - 1
        self.md2 = np.zeros(self.nr_cells, dtype=int) - 1
        self.nu = np.zeros(self.nr_cells, dtype=np.int8)
        self.nu1 = np.zeros(self.nr_cells, dtype=int) - 1
        self.nu2 = np.zeros(self.nr_cells, dtype=int) - 1
        self.nd = np.zeros(self.nr_cells, dtype=np.int8)
        self.nd1 = np.zeros(self.nr_cells, dtype=int) - 1
        self.nd2 = np.zeros(self.nr_cells, dtype=int) - 1

        self._find_first_cells_in_level()
        self._get_neighbors()
        self._get_uv_points()
        self._to_xugrid()

    def _initialize_data_arrays(self):
        # Set indices of neighbors to -1
        self.mu = np.zeros(self.nr_cells, dtype=np.int8)
        self.mu1 = np.zeros(self.nr_cells, dtype=int) - 1
        self.mu2 = np.zeros(self.nr_cells, dtype=int) - 1
        self.md = np.zeros(self.nr_cells, dtype=np.int8)
        self.md1 = np.zeros(self.nr_cells, dtype=int) - 1
        self.md2 = np.zeros(self.nr_cells, dtype=int) - 1
        self.nu = np.zeros(self.nr_cells, dtype=np.int8)
        self.nu1 = np.zeros(self.nr_cells, dtype=int) - 1
        self.nu2 = np.zeros(self.nr_cells, dtype=int) - 1
        self.nd = np.zeros(self.nr_cells, dtype=np.int8)
        self.nd1 = np.zeros(self.nr_cells, dtype=int) - 1
        self.nd2 = np.zeros(self.nr_cells, dtype=int) - 1

    def _refine_mesh(self):
        # Loop through rows in gdf and create list of polygons
        # Determine maximum refinement level

        start = time.time()
        print("Refining ...")

        self.ref_pols = []
        for irow, row in self.gdf_refinement.iterrows():
            iref = row["refinement_level"]
            polygon = {"geometry": row["geometry"], "refinement_level": iref}
            self.ref_pols.append(polygon)

        # Loop through refinement polygons and start refining
        for polygon in self.ref_pols:
            # Refine, reorder, find first cells in level
            self._refine_in_polygon(polygon)

        print("Time elapsed : " + str(time.time() - start) + " s")

    def _refine_in_polygon(self, polygon):
        # Finds cell to refine and calls refine_cells

        # Loop through refinement levels for this polygon
        for ilev in range(polygon["refinement_level"]):
            # Refine cells in refinement polygons
            # Compute grid spacing for this level
            dx = self.dx / 2**ilev
            dy = self.dy / 2**ilev
            nmax = self.nmax * 2**ilev
            mmax = self.mmax * 2**ilev
            # Add buffer of 0.5*dx around polygon
            polbuf = polygon["geometry"]
            # Rotate polbuf to grid (this is needed to find cells that could fall within polbuf)
            coords = polbuf.exterior.coords[:]
            npoints = len(coords)
            polx = np.zeros(npoints)
            poly = np.zeros(npoints)

            for ipoint, point in enumerate(polbuf.exterior.coords[:]):
                # Cell centres
                polx[ipoint] = self.cosrot * (point[0] - self.x0) + self.sinrot * (
                    point[1] - self.y0
                )
                poly[ipoint] = -self.sinrot * (point[0] - self.x0) + self.cosrot * (
                    point[1] - self.y0
                )

            # Find cells cells in grid that could fall within polbuf
            n0 = int(np.floor(np.min(poly) / dy)) - 1
            n1 = int(np.ceil(np.max(poly) / dy)) + 1
            m0 = int(np.floor(np.min(polx) / dx)) - 1
            m1 = int(np.ceil(np.max(polx) / dx)) + 1

            n0 = min(max(n0, 0), nmax - 1)
            n1 = min(max(n1, 0), nmax - 1)
            m0 = min(max(m0, 0), mmax - 1)
            m1 = min(max(m1, 0), mmax - 1)

            # Compute cell centre coordinates of cells in this level in this block
            nn, mm = np.meshgrid(np.arange(n0, n1 + 1), np.arange(m0, m1 + 1))
            nn = np.transpose(nn).flatten()
            mm = np.transpose(mm).flatten()

            xcor = np.zeros((4, np.size(nn)))
            ycor = np.zeros((4, np.size(nn)))
            xcor[0, :] = (
                self.x0 + self.cosrot * (mm + 0) * dx - self.sinrot * (nn + 0) * dy
            )
            ycor[0, :] = (
                self.y0 + self.sinrot * (mm + 0) * dx + self.cosrot * (nn + 0) * dy
            )
            xcor[1, :] = (
                self.x0 + self.cosrot * (mm + 1) * dx - self.sinrot * (nn + 0) * dy
            )
            ycor[1, :] = (
                self.y0 + self.sinrot * (mm + 1) * dx + self.cosrot * (nn + 0) * dy
            )
            xcor[2, :] = (
                self.x0 + self.cosrot * (mm + 1) * dx - self.sinrot * (nn + 1) * dy
            )
            ycor[2, :] = (
                self.y0 + self.sinrot * (mm + 1) * dx + self.cosrot * (nn + 1) * dy
            )
            xcor[3, :] = (
                self.x0 + self.cosrot * (mm + 0) * dx - self.sinrot * (nn + 1) * dy
            )
            ycor[3, :] = (
                self.y0 + self.sinrot * (mm + 0) * dx + self.cosrot * (nn + 1) * dy
            )

            # Create np array with False for all cells
            inp = np.zeros(np.size(nn), dtype=bool)
            # Loop through 4 corner points
            # If any corner points falls within the polygon, inp is set to True
            for j in range(4):
                inp0 = inpolygon(
                    np.squeeze(xcor[j, :]), np.squeeze(ycor[j, :]), polygon["geometry"]
                )
                inp[np.where(inp0)] = True
            in_polygon = np.where(inp)[0]

            # Indices of cells in level within polbuf
            nn_in = nn[in_polygon]
            mm_in = mm[in_polygon]
            nm_in = nmax * mm_in + nn_in

            # Find existing cells of this level in nmi array
            n_level = self.n[self.ifirst[ilev] : self.ilast[ilev] + 1]
            m_level = self.m[self.ifirst[ilev] : self.ilast[ilev] + 1]
            nm_level = m_level * nmax + n_level

            # Find indices all cells to be refined
            ind_ref = binary_search(nm_level, nm_in)

            ind_ref = ind_ref[ind_ref >= 0]

            # ind_ref = ind_ref[ind_ref < np.size(nm_level)]
            if not np.any(ind_ref):
                continue
            # Index of cells to refine
            ind_ref += self.ifirst[ilev]

            self._refine_cells(ind_ref, ilev)

    def _refine_cells(self, ind_ref, ilev):
        # Refine cells with index ind_ref

        # First find lower-level neighbors (these will be refined in the next iteration)
        if ilev > 0:
            ind_nbr = self._find_lower_level_neighbors(ind_ref, ilev)
        else:
            ind_nbr = np.empty(0, dtype=int)

        # n and m indices of cells to be refined
        n = self.n[ind_ref]
        m = self.m[ind_ref]

        # New cells
        nnew = np.zeros(4 * len(ind_ref), dtype=int)
        mnew = np.zeros(4 * len(ind_ref), dtype=int)
        lnew = np.zeros(4 * len(ind_ref), dtype=int) + ilev + 1
        nnew[0::4] = n * 2  # lower left
        nnew[1::4] = n * 2 + 1  # upper left
        nnew[2::4] = n * 2  # lower right
        nnew[3::4] = n * 2 + 1  # upper right
        mnew[0::4] = m * 2  # lower left
        mnew[1::4] = m * 2  # upper left
        mnew[2::4] = m * 2 + 1  # lower right
        mnew[3::4] = m * 2 + 1  # upper right
        # Add new cells to grid
        self.n = np.append(self.n, nnew)
        self.m = np.append(self.m, mnew)
        self.level = np.append(self.level, lnew)
        # Remove old cells from grid
        self.n = np.delete(self.n, ind_ref)
        self.m = np.delete(self.m, ind_ref)
        self.level = np.delete(self.level, ind_ref)
        self.nr_cells = len(self.n)
        # Update nr_refinement_levels at max of ilev + 2 and self.nr_refinement_levels
        self.nr_refinement_levels = np.maximum(self.nr_refinement_levels, ilev + 2)
        # Reorder cells
        self._reorder()
        # Update ifirst and ilast
        self._find_first_cells_in_level()
        # Compute cell center coordinates self.x and self.y
        self._compute_cell_center_coordinates()

        if np.any(ind_nbr):
            self._refine_cells(ind_nbr, ilev - 1)

    def _reorder(self):
        # Reorder cells
        # Sort cells by level, then m, then n
        i = np.lexsort((self.n, self.m, self.level))
        self.n = self.n[i]
        self.m = self.m[i]
        self.level = self.level[i]

    def _get_uv_points(self):
        start = time.time()
        print("Getting uv points ...")

        # Get uv points (do we actually need to do this?)
        self.uv_index_z_nm = np.zeros((self.nr_cells * 4), dtype=int)
        self.uv_index_z_nmu = np.zeros((self.nr_cells * 4), dtype=int)
        self.uv_dir = np.zeros((self.nr_cells * 4), dtype=int)
        # Loop through points (SHOULD TRY TO VECTORIZE THIS, but try to keep same order of uv points
        nuv = 0
        for ip in range(self.nr_cells):
            if self.mu1[ip] >= 0:
                self.uv_index_z_nm[nuv] = ip
                self.uv_index_z_nmu[nuv] = self.mu1[ip]
                self.uv_dir[nuv] = 0
                nuv += 1
            if self.mu2[ip] >= 0:
                self.uv_index_z_nm[nuv] = ip
                self.uv_index_z_nmu[nuv] = self.mu2[ip]
                self.uv_dir[nuv] = 0
                nuv += 1
            if self.nu1[ip] >= 0:
                self.uv_index_z_nm[nuv] = ip
                self.uv_index_z_nmu[nuv] = self.nu1[ip]
                self.uv_dir[nuv] = 1
                nuv += 1
            if self.nu2[ip] >= 0:
                self.uv_index_z_nm[nuv] = ip
                self.uv_index_z_nmu[nuv] = self.nu2[ip]
                self.uv_dir[nuv] = 1
                nuv += 1
        self.uv_index_z_nm = self.uv_index_z_nm[0:nuv]
        self.uv_index_z_nmu = self.uv_index_z_nmu[0:nuv]
        self.uv_dir = self.uv_dir[0:nuv]
        self.nr_uv_points = nuv

        print("Time elapsed : " + str(time.time() - start) + " s")

    def _get_neighbors(self):
        # Get mu, mu1, mu2, nu, nu1, nu2 for all cells

        start = time.time()

        print("Finding neighbors ...")

        # Get nm indices for all cells
        nm_all = np.zeros(self.nr_cells, dtype=int)
        for ilev in range(self.nr_refinement_levels):
            nmax = self.nmax * 2**ilev + 1
            i0 = self.ifirst[ilev]
            i1 = self.ilast[ilev] + 1
            n = self.n[i0:i1]
            m = self.m[i0:i1]
            nm_all[i0:i1] = m * nmax + n

        # Loop over levels
        for ilev in range(self.nr_refinement_levels):
            nmax = self.nmax * 2**ilev + 1

            # First and last cell in this level
            i0 = self.ifirst[ilev]
            i1 = self.ilast[ilev] + 1

            # Initialize arrays for this level
            mu = np.zeros(i1 - i0, dtype=int)
            mu1 = np.zeros(i1 - i0, dtype=int) - 1
            mu2 = np.zeros(i1 - i0, dtype=int) - 1
            nu = np.zeros(i1 - i0, dtype=int)
            nu1 = np.zeros(i1 - i0, dtype=int) - 1
            nu2 = np.zeros(i1 - i0, dtype=int) - 1

            # Get n and m indices for this level
            n = self.n[i0:i1]
            m = self.m[i0:i1]
            nm = nm_all[i0:i1]

            # Now look for neighbors

            # Same level

            # Right
            nm_to_find = nm + nmax
            inb = binary_search(nm, nm_to_find)
            mu1[inb >= 0] = inb[inb >= 0] + i0

            # Above
            nm_to_find = nm + 1
            inb = binary_search(nm, nm_to_find)
            nu1[inb >= 0] = inb[inb >= 0] + i0

            ## Coarser level neighbors
            if ilev > 0:
                nmaxc = (
                    self.nmax * 2 ** (ilev - 1) + 1
                )  # Number of cells in coarser level in n direction

                i0c = self.ifirst[ilev - 1]  # First cell in coarser level
                i1c = self.ilast[ilev - 1] + 1  # Last cell in coarser level

                nmc = nm_all[i0c:i1c]  # Coarser level nm indices
                nc = n // 2  # Coarser level n index of this cells in this level
                mc = m // 2  # Coarser level m index of this cells in this level

                # Right
                nmc_to_find = (mc + 1) * nmaxc + nc
                inb = binary_search(nmc, nmc_to_find)
                inb[np.where(even(m))[0]] = -1
                # Set mu and mu1 for inb>=0
                mu1[inb >= 0] = inb[inb >= 0] + i0c
                mu[inb >= 0] = -1

                # Above
                nmc_to_find = mc * nmaxc + nc + 1
                inb = binary_search(nmc, nmc_to_find)
                inb[np.where(even(n))[0]] = -1
                # Set nu and nu1 for inb>=0
                nu1[inb >= 0] = inb[inb >= 0] + i0c
                nu[inb >= 0] = -1

            # Finer level neighbors
            if ilev < self.nr_refinement_levels - 1:
                nmaxf = (
                    self.nmax * 2 ** (ilev + 1) + 1
                )  # Number of cells in finer level in n direction

                i0f = self.ifirst[ilev + 1]  # First cell in finer level
                i1f = self.ilast[ilev + 1] + 1  # Last cell in finer level
                nmf = nm_all[i0f:i1f]  # Finer level nm indices

                # Right

                # Lower row
                nf = n * 2  # Finer level n index of this cells in this level
                mf = m * 2 + 1  # Finer level m index of this cells in this level
                nmf_to_find = (mf + 1) * nmaxf + nf
                inb = binary_search(nmf, nmf_to_find)
                mu1[inb >= 0] = inb[inb >= 0] + i0f
                mu[inb >= 0] = 1

                # Upper row
                nf = n * 2 + 1  # Finer level n index of this cells in this level
                mf = m * 2 + 1  # Finer level m index of this cells in this level
                nmf_to_find = (mf + 1) * nmaxf + nf
                inb = binary_search(nmf, nmf_to_find)
                mu2[inb >= 0] = inb[inb >= 0] + i0f
                mu[inb >= 0] = 1

                # Above

                # Left column
                nf = n * 2 + 1  # Finer level n index of this cells in this level
                mf = m * 2  # Finer level m index of this cells in this level
                nmf_to_find = mf * nmaxf + nf + 1
                inb = binary_search(nmf, nmf_to_find)
                nu1[inb >= 0] = inb[inb >= 0] + i0f
                nu[inb >= 0] = 1

                # Right column
                nf = n * 2 + 1  # Finer level n index of this cells in this level
                mf = m * 2 + 1  # Finer level m index of this cells in this level
                nmf_to_find = mf * nmaxf + nf + 1
                inb = binary_search(nmf, nmf_to_find)
                nu2[inb >= 0] = inb[inb >= 0] + i0f
                nu[inb >= 0] = 1

            # Fill in mu, mu1, mu2, nu, nu1, nu2 for this level
            self.mu[i0:i1] = mu
            self.mu1[i0:i1] = mu1
            self.mu2[i0:i1] = mu2
            self.nu[i0:i1] = nu
            self.nu1[i0:i1] = nu1
            self.nu2[i0:i1] = nu2

        print("Time elapsed : " + str(time.time() - start) + " s")

        print("Setting neighbors left and below ...")

        # Right

        iok1 = np.where(self.mu1 >= 0)[0]
        # Same level
        iok2 = np.where(self.mu == 0)[0]
        # Indices of cells that have a same level neighbor to the right
        iok = np.intersect1d(iok1, iok2)
        # Indices of neighbors
        imu = self.mu1[iok]
        self.md[imu] = 0
        self.md1[imu] = iok

        # Coarser
        iok2 = np.where(self.mu == -1)[0]
        # Indices of cells that have a coarse level neighbor to the right
        iok = np.intersect1d(iok1, iok2)
        # Odd
        iok_odd = iok[np.where(odd(self.n[iok]))]
        iok_even = iok[np.where(even(self.n[iok]))]
        imu = self.mu1[iok_odd]
        self.md[imu] = 1
        self.md1[imu] = iok_odd
        imu = self.mu1[iok_even]
        self.md[imu] = 1
        self.md2[imu] = iok_even

        # Finer
        # Lower
        iok1 = np.where(self.mu1 >= 0)[0]
        # Same level
        iok2 = np.where(self.mu == 1)[0]
        # Indices of cells that have finer level neighbor to the right
        iok = np.intersect1d(iok1, iok2)
        imu = self.mu1[iok]
        self.md[imu] = -1
        self.md1[imu] = iok
        # Upper
        iok1 = np.where(self.mu2 >= 0)[0]
        # Same level
        iok2 = np.where(self.mu == 1)[0]
        # Indices of cells that have finer level neighbor to the right
        iok = np.intersect1d(iok1, iok2)
        imu = self.mu2[iok]
        self.md[imu] = -1
        self.md1[imu] = iok

        # Above
        iok1 = np.where(self.nu1 >= 0)[0]
        # Same level
        iok2 = np.where(self.nu == 0)[0]
        # Indices of cells that have a same level neighbor above
        iok = np.intersect1d(iok1, iok2)
        # Indices of neighbors
        inu = self.nu1[iok]
        self.nd[inu] = 0
        self.nd1[inu] = iok

        # Coarser
        iok2 = np.where(self.nu == -1)[0]
        # Indices of cells that have a coarse level neighbor to the right
        iok = np.intersect1d(iok1, iok2)
        # Odd
        iok_odd = iok[np.where(odd(self.m[iok]))]
        iok_even = iok[np.where(even(self.m[iok]))]
        inu = self.nu1[iok_odd]
        self.nd[inu] = 1
        self.nd1[inu] = iok_odd
        inu = self.nu1[iok_even]
        self.nd[inu] = 1
        self.nd2[inu] = iok_even

        # Finer
        # Left
        iok1 = np.where(self.nu1 >= 0)[0]
        # Same level
        iok2 = np.where(self.nu == 1)[0]
        # Indices of cells that have finer level neighbor above
        iok = np.intersect1d(iok1, iok2)
        inu = self.nu1[iok]
        self.nd[inu] = -1
        self.nd1[inu] = iok
        # Upper
        iok1 = np.where(self.nu2 >= 0)[0]
        # Same level
        iok2 = np.where(self.nu == 1)[0]
        # Indices of cells that have finer level neighbor to the right
        iok = np.intersect1d(iok1, iok2)
        inu = self.nu2[iok]
        self.nd[inu] = -1
        self.nd1[inu] = iok

        print("Time elapsed : " + str(time.time() - start) + " s")

    def _to_xugrid(self):
        print("Making XUGrid ...")

        # Create the grid
        ugrid2d = self._get_ugrid2d()

        # Create the dataset
        self.data = xu.UgridDataset(grids=ugrid2d)

        # Add attributes
        attrs = {
            "x0": self.x0,
            "y0": self.y0,
            "nmax": self.nmax,
            "mmax": self.mmax,
            "dx": self.dx,
            "dy": self.dy,
            "rotation": self.rotation,
            "nr_levels": self.nr_refinement_levels,
        }
        self.data.attrs = attrs

        # Now add the data arrays
        self.data["crs"] = ugrid2d.crs.to_epsg()
        self.data["crs"].attrs = ugrid2d.crs.to_cf()
        self.data["level"] = xu.UgridDataArray(
            xr.DataArray(data=self.level + 1, dims=[ugrid2d.face_dimension]), ugrid2d
        )

        # add dep, msk and snapwave_msk if they exist in self
        if hasattr(self, "dep"):
            self.data["dep"] = xu.UgridDataArray(
                xr.DataArray(data=self.dep, dims=[ugrid2d.face_dimension]), ugrid2d
            )
        if hasattr(self, "mask"):
            self.data["msk"] = xu.UgridDataArray(
                xr.DataArray(data=self.mask, dims=[ugrid2d.face_dimension]), ugrid2d
            )
        if hasattr(self, "snapwave_mask"):
            self.data["snapwave_msk"] = xu.UgridDataArray(
                xr.DataArray(data=self.snapwave_mask, dims=[ugrid2d.face_dimension]),
                ugrid2d,
            )

        self.data["n"] = xu.UgridDataArray(
            xr.DataArray(data=self.n + 1, dims=[ugrid2d.face_dimension]), ugrid2d
        )
        self.data["m"] = xu.UgridDataArray(
            xr.DataArray(data=self.m + 1, dims=[ugrid2d.face_dimension]), ugrid2d
        )

        self.data["mu"] = xu.UgridDataArray(
            xr.DataArray(data=self.mu, dims=[ugrid2d.face_dimension]), ugrid2d
        )
        self.data["mu1"] = xu.UgridDataArray(
            xr.DataArray(data=self.mu1 + 1, dims=[ugrid2d.face_dimension]), ugrid2d
        )
        self.data["mu2"] = xu.UgridDataArray(
            xr.DataArray(data=self.mu2 + 1, dims=[ugrid2d.face_dimension]), ugrid2d
        )
        self.data["md"] = xu.UgridDataArray(
            xr.DataArray(data=self.md, dims=[ugrid2d.face_dimension]), ugrid2d
        )
        self.data["md1"] = xu.UgridDataArray(
            xr.DataArray(data=self.md1 + 1, dims=[ugrid2d.face_dimension]), ugrid2d
        )
        self.data["md2"] = xu.UgridDataArray(
            xr.DataArray(data=self.md2 + 1, dims=[ugrid2d.face_dimension]), ugrid2d
        )

        self.data["nu"] = xu.UgridDataArray(
            xr.DataArray(data=self.nu, dims=[ugrid2d.face_dimension]), ugrid2d
        )
        self.data["nu1"] = xu.UgridDataArray(
            xr.DataArray(data=self.nu1 + 1, dims=[ugrid2d.face_dimension]), ugrid2d
        )
        self.data["nu2"] = xu.UgridDataArray(
            xr.DataArray(data=self.nu2 + 1, dims=[ugrid2d.face_dimension]), ugrid2d
        )
        self.data["nd"] = xu.UgridDataArray(
            xr.DataArray(data=self.nd, dims=[ugrid2d.face_dimension]), ugrid2d
        )
        self.data["nd1"] = xu.UgridDataArray(
            xr.DataArray(data=self.nd1 + 1, dims=[ugrid2d.face_dimension]), ugrid2d
        )
        self.data["nd2"] = xu.UgridDataArray(
            xr.DataArray(data=self.nd2 + 1, dims=[ugrid2d.face_dimension]), ugrid2d
        )

        # Get rid of temporary arrays
        self._clear_temporary_arrays()

    def _clear_temporary_arrays(self):
        pass

    def _find_boundary_cells(self, varname):
        mu = self.data["mu"].values[:]
        mu1 = self.data["mu1"].values[:] - 1
        mu2 = self.data["mu2"].values[:] - 1
        nu = self.data["nu"].values[:]
        nu1 = self.data["nu1"].values[:] - 1
        nu2 = self.data["nu2"].values[:] - 1
        md = self.data["md"].values[:]
        md1 = self.data["md1"].values[:] - 1
        md2 = self.data["md2"].values[:] - 1
        nd = self.data["nd"].values[:]
        nd1 = self.data["nd1"].values[:] - 1
        nd2 = self.data["nd2"].values[:] - 1

        # mask = self.data["msk"].values[:]
        mask = self.data[varname].values[:]  # TL: can be both sfincs or snapwave msk

        bounds = np.zeros(self.nr_cells, dtype=bool)

        # Check left neighbors
        left_coarser = md <= 0  # Coarser or equal to the left
        left_finer1 = (md1 >= 0) & (mask[md1] == 0)  # Cell to the left and inactive
        left_finer2 = (md2 >= 0) & (
            mask[md2] == 0
        )  # (Finer) cell to the left and inactive
        bounds |= (left_coarser & (left_finer1)) | (  # cell to the left is inactive
            ~left_coarser & (left_finer1 | left_finer2)
        )  # one of the finer cells to the left is inactive

        # Check right neighbors
        right_coarser = mu <= 0
        right_finer1 = (mu1 >= 0) & (mask[mu1] == 0)
        right_finer2 = (mu2 >= 0) & (mask[mu2] == 0)
        bounds |= (right_coarser & (right_finer1 | right_finer2)) | (
            ~right_coarser & (right_finer1 | right_finer2)
        )

        # Check bottom neighbors
        below_coarser = nd <= 0
        below_finer1 = (nd1 >= 0) & (mask[nd1] == 0)
        below_finer2 = (nd2 >= 0) & (mask[nd2] == 0)
        bounds |= (below_coarser & (below_finer1 | below_finer2)) | (
            ~below_coarser & (below_finer1 | below_finer2)
        )

        # Check top neighbors
        above_coarser = nu <= 0
        above_finer1 = (nu1 >= 0) & (mask[nu1] == 0)
        above_finer2 = (nu2 >= 0) & (mask[nu2] == 0)
        bounds |= (above_coarser & (above_finer1 | above_finer2)) | (
            ~above_coarser & (above_finer1 | above_finer2)
        )

        # Handling boundary cells
        bounds[md1 == -1] = True  # Left boundary
        bounds[mu1 == -1] = True  # Right boundary
        bounds[nd1 == -1] = True  # Bottom boundary
        bounds[nu1 == -1] = True  # Top boundary

        # Get rid of the inactive boundary cells that were added
        # in the previous step
        bounds[mask == 0] = False

        return bounds

    def _find_boundary_cells_msk2(self):
        # NOTE: this function would become abundant when boundary cells are correctly found in snapwave

        mu = self.data["mu"].values[:]
        mu1 = self.data["mu1"].values[:] - 1
        mu2 = self.data["mu2"].values[:] - 1
        nu = self.data["nu"].values[:]
        nu1 = self.data["nu1"].values[:] - 1
        nu2 = self.data["nu2"].values[:] - 1
        md = self.data["md"].values[:]
        md1 = self.data["md1"].values[:] - 1
        md2 = self.data["md2"].values[:] - 1
        nd = self.data["nd"].values[:]
        nd1 = self.data["nd1"].values[:] - 1
        nd2 = self.data["nd2"].values[:] - 1

        mask = self.bounds_msk2.values[:]

        bounds = np.zeros(self.nr_cells, dtype=bool)

        # When upper and right are msk=2
        above_coarser = nu <= 0
        right_coarser = mu <= 0
        above_finer1 = (nu1 >= 0) & (mask[nu1] == 2)
        right_finer1 = (mu1 >= 0) & (mask[mu1] == 2)
        bounds |= (
            (mask == 1)
            & (above_coarser & right_coarser)
            & (above_finer1 & right_finer1)  # |
            # (~below_coarser & (below_finer1 | below_finer2))
        )

        # When upper and left are msk=2
        above_coarser = nu <= 0
        left_coarser = md <= 0
        above_finer1 = (nu1 >= 0) & (mask[nu1] == 2)
        left_finer1 = (md1 >= 0) & (mask[md1] == 2)
        bounds |= (
            (mask == 1)
            & (above_coarser & left_coarser)
            & (above_finer1 & left_finer1)  # |
            # (~below_coarser & (below_finer1 | below_finer2))
        )

        # When lower and left are msk=2
        lower_coarser = nd <= 0
        left_coarser = md <= 0
        below_finer1 = (nd1 >= 0) & (mask[nd1] == 2)
        left_finer1 = (md1 >= 0) & (mask[md1] == 2)
        bounds |= (
            (mask == 1)
            & (lower_coarser & left_coarser)
            & (below_finer1 & left_finer1)  # |
            # (~below_coarser & (below_finer1 | below_finer2))
        )

        # When lower and right are msk=2
        lower_coarser = nd <= 0
        right_coarser = mu <= 0
        below_finer1 = (nd1 >= 0) & (mask[nd1] == 2)
        right_finer1 = (mu1 >= 0) & (mask[mu1] == 2)
        bounds |= (
            (mask == 1)
            & (lower_coarser & right_coarser)
            & (below_finer1 & right_finer1)  # |
            # (~below_coarser & (below_finer1 | below_finer2))
        )

        # # Handling boundary cells
        # bounds[md1 == -1] = True  # Left boundary
        # bounds[mu1 == -1] = True  # Right boundary
        # bounds[nd1 == -1] = True  # Bottom boundary
        # bounds[nu1 == -1] = True  # Top boundary

        # # Get rid of the inactive boundary cells that were added
        # # in the previous step
        # bounds[mask == 0] = False

        return bounds

    def _find_lower_level_neighbors(self, ind_ref, ilev):
        # ind_ref are the indices of the cells that need to be refined

        n = self.n[ind_ref]
        m = self.m[ind_ref]

        n_odd = np.where(odd(n))
        m_odd = np.where(odd(m))
        n_even = np.where(even(n))
        m_even = np.where(even(m))

        ill = np.intersect1d(n_even, m_even)
        iul = np.intersect1d(n_odd, m_even)
        ilr = np.intersect1d(n_even, m_odd)
        iur = np.intersect1d(n_odd, m_odd)

        n_nbr = np.zeros((2, np.size(n)), dtype=int)
        m_nbr = np.zeros((2, np.size(n)), dtype=int)

        # LL
        n0 = np.int32(n[ill] / 2)
        m0 = np.int32(m[ill] / 2)
        n_nbr[0, ill] = n0 - 1
        m_nbr[0, ill] = m0
        n_nbr[1, ill] = n0
        m_nbr[1, ill] = m0 - 1
        # UL
        n0 = np.int32((n[iul] - 1) / 2)
        m0 = np.int32(m[iul] / 2)
        n_nbr[0, iul] = n0 + 1
        m_nbr[0, iul] = m0
        n_nbr[1, iul] = n0
        m_nbr[1, iul] = m0 - 1
        # LR
        n0 = np.int32(n[ilr] / 2)
        m0 = np.int32((m[ilr] - 1) / 2)
        n_nbr[0, ilr] = n0 - 1
        m_nbr[0, ilr] = m0
        n_nbr[1, ilr] = n0
        m_nbr[1, ilr] = m0 + 1
        # UR
        n0 = np.int32((n[iur] - 1) / 2)
        m0 = np.int32((m[iur] - 1) / 2)
        n_nbr[0, iur] = n0 + 1
        m_nbr[0, iur] = m0
        n_nbr[1, iur] = n0
        m_nbr[1, iur] = m0 + 1

        nmax = self.nmax * 2 ** (ilev - 1) + 1

        n_nbr = n_nbr.flatten()
        m_nbr = m_nbr.flatten()
        nm_nbr = m_nbr * nmax + n_nbr
        nm_nbr = np.sort(np.unique(nm_nbr, return_index=False))

        # Actual cells in the coarser level
        n_level = self.n[self.ifirst[ilev - 1] : self.ilast[ilev - 1] + 1]
        m_level = self.m[self.ifirst[ilev - 1] : self.ilast[ilev - 1] + 1]
        nm_level = m_level * nmax + n_level

        # Find
        ind_nbr = binary_search(nm_level, nm_nbr)
        ind_nbr = ind_nbr[ind_nbr >= 0]

        if np.any(ind_nbr):
            ind_nbr += self.ifirst[ilev - 1]

        return ind_nbr


## Internal functions


def odd(num):
    return np.mod(num, 2) == 1


def even(num):
    return np.mod(num, 2) == 0


def inpolygon(xq, yq, p):
    shape = xq.shape
    xq = xq.reshape(-1)
    yq = yq.reshape(-1)
    q = [(xq[i], yq[i]) for i in range(xq.shape[0])]
    p = path.Path([(crds[0], crds[1]) for i, crds in enumerate(p.exterior.coords)])
    return p.contains_points(q).reshape(shape)


def binary_search(val_array, vals):
    indx = np.searchsorted(val_array, vals)  # ind is size of vals
    not_ok = np.where(indx == len(val_array))[
        0
    ]  # size of vals, points that are out of bounds
    indx[
        np.where(indx == len(val_array))[0]
    ] = 0  # Set to zero to avoid out of bounds error
    is_ok = np.where(val_array[indx] == vals)[0]  # size of vals
    indices = np.zeros(len(vals), dtype=int) - 1
    indices[is_ok] = indx[is_ok]
    indices[not_ok] = -1
    return indices


def gdf2list(gdf_in):
    gdf_out = []
    for feature in gdf_in.iterfeatures():
        gdf_out.append(gpd.GeoDataFrame.from_features([feature]))
    return gdf_out<|MERGE_RESOLUTION|>--- conflicted
+++ resolved
@@ -8,12 +8,6 @@
 import numpy as np
 from matplotlib import path
 from pyproj import CRS, Transformer
-<<<<<<< HEAD
-from pathlib import Path
-from typing import List, Optional, Union
-import warnings
-=======
->>>>>>> cff84db8
 
 np.warnings = warnings
 
@@ -227,11 +221,7 @@
         elif model == "snapwave":
             varname = "snapwave_msk"
 
-<<<<<<< HEAD
-        if copy_sfincsmask is True and model is "snapwave":
-=======
-        if copy_sfincsmask and model == "snapwave": 
->>>>>>> cff84db8
+        if copy_sfincsmask and model == "snapwave":
             assert "msk" in self.data, "SFINCS mask not found!"
             logger.info("Using SFINCS mask for SnapWave mask ...")
             self.data[varname] = self.data["msk"]
@@ -331,11 +321,7 @@
         elif model == "snapwave":
             varname = "snapwave_msk"
 
-<<<<<<< HEAD
-        if copy_sfincsmask is True and model is "snapwave":
-=======
-        if copy_sfincsmask and model == "snapwave": 
->>>>>>> cff84db8
+        if copy_sfincsmask and model == "snapwave":
             assert "msk" in self.data, "SFINCS mask not found!"
             logger.info("Using SFINCS mask for SnapWave mask ...")
             self.data[varname] = self.data["msk"]
@@ -448,32 +434,21 @@
     ):
         if not quiet:
             print("Building mask ...")
-<<<<<<< HEAD
-
-        if model is "sfincs":
-=======
-            
+
         if model == "sfincs":
->>>>>>> cff84db8
             varname = "mask"
         elif model == "snapwave":
             varname = "snapwave_mask"
         else:
-<<<<<<< HEAD
             print(
                 "Requested model to build mask for not recognized! Choose either 'sfincs' or 'snapwave' ..."
             )
 
         if (
-            copy_sfincs_mask2snapwave is True
-            and model is "snapwave"
+            copy_sfincs_mask2snapwave
+            and model == "snapwave"
             and self.data["mask"] is not None
         ):  # TODO: check whether the 'self.data["mask"] is not None' is robust in code order
-=======
-            print("Requested model to build mask for not recognized! Choose either 'sfincs' or 'snapwave' ...")
-                       
-        if copy_sfincs_mask2snapwave and model == "snapwave" and self.data["mask"] is not None: #TODO: check whether the 'self.data["mask"] is not None' is robust in code order
->>>>>>> cff84db8
             print("Using SFINCS mask for Snapwave mask ...")
             self.data[varname] = self.data["mask"]
         else:
@@ -920,7 +895,7 @@
             name = os.path.splitext(name)[0]
             export_image(img, name, export_path=path)
             return True
-        except Exception:
+        except Exception as e:
             return False
 
     def snap_to_grid(self, polyline, max_snap_distance=1.0):
